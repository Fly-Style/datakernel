<?xml version="1.0" encoding="UTF-8"?>
<project xmlns="http://maven.apache.org/POM/4.0.0"
		xmlns:xsi="http://www.w3.org/2001/XMLSchema-instance"
		xsi:schemaLocation="http://maven.apache.org/POM/4.0.0 http://maven.apache.org/xsd/maven-4.0.0.xsd">
	<modelVersion>4.0.0</modelVersion>
	<parent>
		<groupId>io.datakernel</groupId>
		<artifactId>datakernel</artifactId>
		<version>2.6.0-SNAPSHOT</version>
		<relativePath>../pom.xml</relativePath>
	</parent>

	<artifactId>datakernel-ot</artifactId>

	<name>DataKernel: OT</name>

	<dependencies>
		<dependency>
			<groupId>io.datakernel</groupId>
			<artifactId>datakernel-eventloop</artifactId>
			<version>${project.version}</version>
		</dependency>
		<dependency>
			<groupId>io.datakernel</groupId>
			<artifactId>datakernel-async</artifactId>
			<version>${project.version}</version>
		</dependency>

		<dependency>
			<groupId>com.google.code.gson</groupId>
			<artifactId>gson</artifactId>
		</dependency>

<<<<<<< HEAD
		<dependency>
			<groupId>io.datakernel</groupId>
			<artifactId>datakernel-test</artifactId>
			<version>${project.version}</version>
			<scope>test</scope>
		</dependency>
		<dependency>
			<groupId>com.zaxxer</groupId>
			<artifactId>HikariCP</artifactId>
			<scope>test</scope>
		</dependency>
		<dependency>
			<groupId>mysql</groupId>
			<artifactId>mysql-connector-java</artifactId>
			<scope>test</scope>
		</dependency>
	</dependencies>
=======
	    <dependency>
		    <groupId>io.datakernel</groupId>
		    <artifactId>datakernel-test</artifactId>
		    <version>${project.version}</version>
		    <scope>test</scope>
	    </dependency>
		<dependency>
			<groupId>mysql</groupId>
			<artifactId>mysql-connector-java</artifactId>
			<version>5.1.36</version>
			<optional>true</optional>
			<scope>test</scope>
		</dependency>
    </dependencies>
>>>>>>> 143932f4

	<profiles>
		<profile>
			<id>excludeOTIntegrationTest</id>
			<activation>
				<property>
					<name>!excludeOTIntegrationTest</name>
				</property>
			</activation>
			<build>
				<plugins>
					<plugin>
						<groupId>org.apache.maven.plugins</groupId>
						<artifactId>maven-surefire-plugin</artifactId>
						<version>2.21.0</version>
						<configuration>
							<excludes>
								<exclude>**/OTRemoteSqlTest.java</exclude>
							</excludes>
						</configuration>
					</plugin>
				</plugins>
			</build>
		</profile>
	</profiles>

</project><|MERGE_RESOLUTION|>--- conflicted
+++ resolved
@@ -31,7 +31,6 @@
 			<artifactId>gson</artifactId>
 		</dependency>
 
-<<<<<<< HEAD
 		<dependency>
 			<groupId>io.datakernel</groupId>
 			<artifactId>datakernel-test</artifactId>
@@ -39,32 +38,12 @@
 			<scope>test</scope>
 		</dependency>
 		<dependency>
-			<groupId>com.zaxxer</groupId>
-			<artifactId>HikariCP</artifactId>
-			<scope>test</scope>
-		</dependency>
-		<dependency>
 			<groupId>mysql</groupId>
-			<artifactId>mysql-connector-java</artifactId>
+			<artifactId>mysql-connector-java</artifactId><version>5.1.36</version>
+			<optional>true</optional>
 			<scope>test</scope>
 		</dependency>
 	</dependencies>
-=======
-	    <dependency>
-		    <groupId>io.datakernel</groupId>
-		    <artifactId>datakernel-test</artifactId>
-		    <version>${project.version}</version>
-		    <scope>test</scope>
-	    </dependency>
-		<dependency>
-			<groupId>mysql</groupId>
-			<artifactId>mysql-connector-java</artifactId>
-			<version>5.1.36</version>
-			<optional>true</optional>
-			<scope>test</scope>
-		</dependency>
-    </dependencies>
->>>>>>> 143932f4
 
 	<profiles>
 		<profile>
