<?xml version="1.0" encoding="UTF-8"?>
<project xmlns="http://maven.apache.org/POM/4.0.0"
		xmlns:xsi="http://www.w3.org/2001/XMLSchema-instance"
		xsi:schemaLocation="http://maven.apache.org/POM/4.0.0 http://maven.apache.org/xsd/maven-4.0.0.xsd">
	<modelVersion>4.0.0</modelVersion>
	<parent>
		<groupId>io.datakernel</groupId>
		<artifactId>datakernel</artifactId>
		<version>2.6.0-SNAPSHOT</version>
		<relativePath>../pom.xml</relativePath>
	</parent>

	<artifactId>datakernel-test</artifactId>

	<name>DataKernel: Test utils</name>

	<dependencies>
		<dependency>
			<groupId>io.datakernel</groupId>
			<artifactId>datakernel-common</artifactId>
			<version>${project.version}</version>
		</dependency>
		<dependency>
			<groupId>io.datakernel</groupId>
			<artifactId>datakernel-bytebuf</artifactId>
			<version>${project.version}</version>
		</dependency>
		<dependency>
			<groupId>junit</groupId>
			<artifactId>junit</artifactId>
		</dependency>

<<<<<<< HEAD
		<dependency>
			<groupId>com.zaxxer</groupId>
			<artifactId>HikariCP</artifactId>
			<optional>true</optional>
		</dependency>
		<dependency>
			<groupId>mysql</groupId>
			<artifactId>mysql-connector-java</artifactId>
			<optional>true</optional>
		</dependency>
		<dependency>
			<groupId>ch.qos.logback</groupId>
			<artifactId>logback-classic</artifactId>
			<optional>true</optional>
		</dependency>
	</dependencies>
	<profiles>
		<profile>
			<id>excludeTestUtilsTest</id>
			<activation>
				<property>
					<name>!excludeTestUtilsTest</name>
				</property>
			</activation>
			<build>
				<plugins>
					<plugin>
						<groupId>org.apache.maven.plugins</groupId>
						<artifactId>maven-surefire-plugin</artifactId>
						<version>2.21.0</version>
						<configuration>
							<excludes>
								<exclude>**/TestUtilsTest.java</exclude>
							</excludes>
						</configuration>
					</plugin>
				</plugins>
			</build>
		</profile>
	</profiles>
=======
        <dependency>
            <groupId>mysql</groupId>
            <artifactId>mysql-connector-java</artifactId>
			<version>5.1.36</version>
			<optional>true</optional>
        </dependency>
        <dependency>
            <groupId>ch.qos.logback</groupId>
            <artifactId>logback-classic</artifactId>
            <optional>true</optional>
        </dependency>
    </dependencies>
    <profiles>
        <profile>
            <id>excludeTestUtilsTest</id>
            <activation>
                <property>
                    <name>!excludeTestUtilsTest</name>
                </property>
            </activation>
            <build>
                <plugins>
                    <plugin>
                        <groupId>org.apache.maven.plugins</groupId>
                        <artifactId>maven-surefire-plugin</artifactId>
                        <version>2.21.0</version>
                        <configuration>
                            <excludes>
                                <exclude>**/TestUtilsTest.java</exclude>
                            </excludes>
                        </configuration>
                    </plugin>
                </plugins>
            </build>
        </profile>
    </profiles>
>>>>>>> 143932f4
</project><|MERGE_RESOLUTION|>--- conflicted
+++ resolved
@@ -30,15 +30,9 @@
 			<artifactId>junit</artifactId>
 		</dependency>
 
-<<<<<<< HEAD
-		<dependency>
-			<groupId>com.zaxxer</groupId>
-			<artifactId>HikariCP</artifactId>
-			<optional>true</optional>
-		</dependency>
 		<dependency>
 			<groupId>mysql</groupId>
-			<artifactId>mysql-connector-java</artifactId>
+			<artifactId>mysql-connector-java</artifactId><version>5.1.36</version>
 			<optional>true</optional>
 		</dependency>
 		<dependency>
@@ -71,42 +65,4 @@
 			</build>
 		</profile>
 	</profiles>
-=======
-        <dependency>
-            <groupId>mysql</groupId>
-            <artifactId>mysql-connector-java</artifactId>
-			<version>5.1.36</version>
-			<optional>true</optional>
-        </dependency>
-        <dependency>
-            <groupId>ch.qos.logback</groupId>
-            <artifactId>logback-classic</artifactId>
-            <optional>true</optional>
-        </dependency>
-    </dependencies>
-    <profiles>
-        <profile>
-            <id>excludeTestUtilsTest</id>
-            <activation>
-                <property>
-                    <name>!excludeTestUtilsTest</name>
-                </property>
-            </activation>
-            <build>
-                <plugins>
-                    <plugin>
-                        <groupId>org.apache.maven.plugins</groupId>
-                        <artifactId>maven-surefire-plugin</artifactId>
-                        <version>2.21.0</version>
-                        <configuration>
-                            <excludes>
-                                <exclude>**/TestUtilsTest.java</exclude>
-                            </excludes>
-                        </configuration>
-                    </plugin>
-                </plugins>
-            </build>
-        </profile>
-    </profiles>
->>>>>>> 143932f4
 </project>