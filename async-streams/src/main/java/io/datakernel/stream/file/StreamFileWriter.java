/*
 * Copyright (C) 2015 SoftIndex LLC.
 *
 * Licensed under the Apache License, Version 2.0 (the "License");
 * you may not use this file except in compliance with the License.
 * You may obtain a copy of the License at
 *
 * http://www.apache.org/licenses/LICENSE-2.0
 *
 * Unless required by applicable law or agreed to in writing, software
 * distributed under the License is distributed on an "AS IS" BASIS,
 * WITHOUT WARRANTIES OR CONDITIONS OF ANY KIND, either express or implied.
 * See the License for the specific language governing permissions and
 * limitations under the License.
 */

package io.datakernel.stream.file;

import io.datakernel.async.CompletionCallback;
import io.datakernel.async.ResultCallback;
import io.datakernel.bytebuf.ByteBuf;
import io.datakernel.eventloop.Eventloop;
import io.datakernel.file.AsyncFile;
import io.datakernel.stream.AbstractStreamConsumer;
import io.datakernel.stream.StreamDataReceiver;
import org.slf4j.Logger;
import org.slf4j.LoggerFactory;

import java.io.IOException;
import java.nio.file.Files;
import java.nio.file.OpenOption;
import java.nio.file.Path;
import java.util.ArrayDeque;
import java.util.concurrent.ExecutorService;

import static com.google.common.base.Preconditions.checkNotNull;
import static io.datakernel.stream.StreamStatus.END_OF_STREAM;
import static java.nio.file.StandardOpenOption.*;

/**
 * This class allows you to write data from file non-blocking. It represents consumer which receives
 * data and writes it to file.
 */
public final class StreamFileWriter extends AbstractStreamConsumer<ByteBuf> implements StreamDataReceiver<ByteBuf> {
	private static final Logger logger = LoggerFactory.getLogger(StreamFileWriter.class);

	private final ExecutorService executor;
	private final Path path;
	private final OpenOption[] options;
	private final boolean removeFileOnException;

	private final ArrayDeque<ByteBuf> queue = new ArrayDeque<>();
	private AsyncFile asyncFile;

	private long position;

	private boolean pendingAsyncOperation;

	private CompletionCallback flushCallback;

	/**
	 * Creates a new instance of StreamFileWriter
	 *
	 * @param eventloop event loop in which it will work
	 * @param executor  executor it which file will be opened
	 * @param path      location of file
	 * @param options   options for opening file, it can be {WRITE, APPEND} for appending new data to
	 *                  existing file, {WRITE, CREATE} for creating new file and writing data there
	 */
	public StreamFileWriter(Eventloop eventloop, ExecutorService executor,
	                        Path path, OpenOption[] options) {
		this(eventloop, executor, path, options, false);
	}

	public StreamFileWriter(Eventloop eventloop, ExecutorService executor,
	                        Path path, OpenOption[] options, boolean removeFileOnException) {
		super(eventloop);
		this.executor = checkNotNull(executor);
		this.path = path;
		this.options = options;
		this.removeFileOnException = removeFileOnException;
	}

	public void setFlushCallback(CompletionCallback flushCallback) {
		this.flushCallback = flushCallback;
	}

	/**
	 * Returns new StreamFileWriter for appending new data to existing file
	 *
	 * @param eventloop event loop in which it will work
	 * @param executor  executor in which file will be opened
	 * @param path      location of file
	 */
	public static StreamFileWriter appendFile(Eventloop eventloop, ExecutorService executor,
	                                          Path path) {
		return new StreamFileWriter(eventloop, executor, path, new OpenOption[]{WRITE});
	}

	/**
	 * Returns new StreamFileWriter for creating new file and writing data there
	 *
	 * @param eventloop event loop in which it will work
	 * @param executor  executor it which file will be opened
	 * @param path      location of file
	 */
	public static StreamFileWriter createFile(Eventloop eventloop, ExecutorService executor,
	                                          Path path) {
		return new StreamFileWriter(eventloop, executor, path, new OpenOption[]{WRITE, CREATE, TRUNCATE_EXISTING});
	}

	public static StreamFileWriter createFile(Eventloop eventloop, ExecutorService executor,
	                                          Path path, boolean removeFileOnException) {
		return new StreamFileWriter(eventloop, executor, path, new OpenOption[]{WRITE, CREATE, TRUNCATE_EXISTING}, removeFileOnException);
	}

	@Override
	public StreamDataReceiver<ByteBuf> getDataReceiver() {
		return this;
	}

	private void doFlush() {

		final ByteBuf buf = queue.poll();
		final int len = buf.remaining();

		if (buf.position() == buf.limit()) {
			logger.warn("Flushing empty buf {}");
		}

		asyncFile.writeFully(buf, position, new CompletionCallback() {
			@Override
			public void onComplete() {
				logger.trace("Completed writing in file");

				buf.recycle();
				pendingAsyncOperation = false;
				position += len;
				if (queue.size() <= 1) {
					resume();
				}
				eventloop.post(new Runnable() {
					@Override
					public void run() {
						postFlush();
					}
				});
			}

			@Override
			public void onException(final Exception e) {
				logger.error("Failed to write data in file", e);

				pendingAsyncOperation = false;
				buf.recycle();
				closeWithError(e);
			}
		});
	}

	private void postFlush() {

		if (error != null && !pendingAsyncOperation && queue.isEmpty()) {
			doCleanup(new CompletionCallback() {

				private void tryRemoveFile() {
					if (removeFileOnException) {
						try {
							Files.delete(path);
						} catch (IOException e1) {
							logger.error("Could not delete file {}", path.toAbsolutePath(), e1);
						}
					}
					closeWithError(error);
				}

				@Override
				public void onComplete() {
					tryRemoveFile();
				}

				@Override
				public void onException(Exception ignored) {
					tryRemoveFile();
				}
			});
			return;
		}

		if (getConsumerStatus() == END_OF_STREAM && queue.isEmpty() && !pendingAsyncOperation) {
			doCleanup(new CompletionCallback() {
				@Override
				public void onComplete() {
					if (flushCallback != null) {
						flushCallback.onComplete();
					}
				}

				@Override
				public void onException(Exception exception) {
<<<<<<< HEAD
					closeWithError(new Exception("Can't do cleanup for file\t" + path.getFileName()));
=======
					closeUpstreamWithError(new Exception("Can't do cleanup for file\t" + path.getFileName()));
>>>>>>> 079df527
				}
			});
		}
		if (!queue.isEmpty() && !pendingAsyncOperation && asyncFile != null) {
			logger.trace("Writing in file");
			pendingAsyncOperation = true;
			eventloop.post(new Runnable() {
				@Override
				public void run() {
					doFlush();
				}
			});
		}
	}

	@Override
	protected void onStarted() {
		if (asyncFile != null || pendingAsyncOperation)
			return;
		pendingAsyncOperation = true;
		AsyncFile.open(eventloop, executor, path, options, new ResultCallback<AsyncFile>() {
			@Override
			public void onResult(AsyncFile result) {
				logger.trace("File {} is opened for writing!", path.getFileName());
				pendingAsyncOperation = false;
				asyncFile = result;
				eventloop.post(new Runnable() {
					@Override
					public void run() {
						postFlush();
					}
				});
			}

			@Override
			public void onException(final Exception e) {
				logger.error("Can't open file {} for writing", path.getFileName(), e);
				pendingAsyncOperation = false;
				eventloop.post(new Runnable() {
					@Override
					public void run() {
						closeWithError(e);
					}
				});
			}
		});
	}

	@Override
	public void onData(ByteBuf buf) {
		queue.offer(buf);
		if (queue.size() > 1) {
			suspend();
		}
		postFlush();
	}

	private void doCleanup(CompletionCallback callback) {
		if (asyncFile != null) {
			asyncFile.close(callback);
			asyncFile = null;
		}
	}

	@Override
	protected void onEndOfStream() {
		logger.trace("endOfStream for {}, upstream: {}", this, getUpstream());
		postFlush();
	}

	@Override
	protected void onError(final Exception e) {
		error = e;
		postFlush();
		if (flushCallback != null) {
			flushCallback.onException(e);
		}
	}
}<|MERGE_RESOLUTION|>--- conflicted
+++ resolved
@@ -120,7 +120,6 @@
 	}
 
 	private void doFlush() {
-
 		final ByteBuf buf = queue.poll();
 		final int len = buf.remaining();
 
@@ -139,12 +138,7 @@
 				if (queue.size() <= 1) {
 					resume();
 				}
-				eventloop.post(new Runnable() {
-					@Override
-					public void run() {
-						postFlush();
-					}
-				});
+				postFlush();
 			}
 
 			@Override
@@ -153,7 +147,17 @@
 
 				pendingAsyncOperation = false;
 				buf.recycle();
-				closeWithError(e);
+				doCleanup(new CompletionCallback() {
+					@Override
+					public void onComplete() {
+						closeWithError(e);
+					}
+
+					@Override
+					public void onException(Exception ignored) {
+						closeWithError(e);
+					}
+				});
 			}
 		});
 	}
@@ -197,12 +201,8 @@
 				}
 
 				@Override
-				public void onException(Exception exception) {
-<<<<<<< HEAD
+				public void onException(Exception e) {
 					closeWithError(new Exception("Can't do cleanup for file\t" + path.getFileName()));
-=======
-					closeUpstreamWithError(new Exception("Can't do cleanup for file\t" + path.getFileName()));
->>>>>>> 079df527
 				}
 			});
 		}
@@ -229,24 +229,13 @@
 				logger.trace("File {} is opened for writing!", path.getFileName());
 				pendingAsyncOperation = false;
 				asyncFile = result;
-				eventloop.post(new Runnable() {
-					@Override
-					public void run() {
-						postFlush();
-					}
-				});
-			}
-
-			@Override
-			public void onException(final Exception e) {
+				postFlush();
+			}
+
+			@Override
+			public void onException(Exception e) {
 				logger.error("Can't open file {} for writing", path.getFileName(), e);
-				pendingAsyncOperation = false;
-				eventloop.post(new Runnable() {
-					@Override
-					public void run() {
-						closeWithError(e);
-					}
-				});
+				closeWithError(e);
 			}
 		});
 	}
