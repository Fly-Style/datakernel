/*
 * Copyright (C) 2015 SoftIndex LLC.
 *
 * Licensed under the Apache License, Version 2.0 (the "License");
 * you may not use this file except in compliance with the License.
 * You may obtain a copy of the License at
 *
 * http://www.apache.org/licenses/LICENSE-2.0
 *
 * Unless required by applicable law or agreed to in writing, software
 * distributed under the License is distributed on an "AS IS" BASIS,
 * WITHOUT WARRANTIES OR CONDITIONS OF ANY KIND, either express or implied.
 * See the License for the specific language governing permissions and
 * limitations under the License.
 */

package io.datakernel.http;

import io.datakernel.eventloop.Eventloop;

import static io.datakernel.bytebuf.ByteBufStrings.encodeAscii;

public final class HelloWorldServer {
	public static final int PORT = 5588;
	public static final byte[] HELLO_WORLD = encodeAscii("Hello, World!");

	public static AsyncHttpServer helloWorldServer(Eventloop primaryEventloop, int port) {
		AsyncHttpServlet servlet = new AsyncHttpServlet() {
			@Override
			public void serveAsync(HttpRequest request, Callback callback) {
<<<<<<< HEAD
				HttpResponse content = HttpResponse.ok200().withBody(HELLO_WORLD);
				callback.onResult(content);
=======
				HttpResponse content = HttpResponse.create().body(HELLO_WORLD);
				callback.sendResult(content);
>>>>>>> b3901016
			}
		};

		return AsyncHttpServer.create(primaryEventloop, servlet).withListenPort(port).withAcceptOnce(false);
	}

	public static void main(String[] args) throws Exception {
		Eventloop eventloop = Eventloop.create();

		AsyncHttpServer server = helloWorldServer(eventloop, PORT);

		System.out.println("Start HelloWorld HTTP Server on :" + PORT);
		server.listen();

		eventloop.run();
	}

}<|MERGE_RESOLUTION|>--- conflicted
+++ resolved
@@ -28,13 +28,8 @@
 		AsyncHttpServlet servlet = new AsyncHttpServlet() {
 			@Override
 			public void serveAsync(HttpRequest request, Callback callback) {
-<<<<<<< HEAD
 				HttpResponse content = HttpResponse.ok200().withBody(HELLO_WORLD);
-				callback.onResult(content);
-=======
-				HttpResponse content = HttpResponse.create().body(HELLO_WORLD);
 				callback.sendResult(content);
->>>>>>> b3901016
 			}
 		};
 
