--- conflicted
+++ resolved
@@ -215,30 +215,16 @@
 		doTest(null);
 	}
 
-<<<<<<< HEAD
-	private void doTest(@Nullable Exception exception) {
+	private void doTest(@Nullable Exception expectedException) {
 		gunzip.getInput().set(SerialSupplier.ofIterable(list));
 		gunzip.getProcessResult()
 				.whenComplete(($, e) -> {
-					if (exception == null) {
+					if (expectedException == null) {
 						assertNull(e);
 					} else {
-						assertEquals(exception, e);
+						assertEquals(expectedException, e);
 					}
 				});
-=======
-	private void doTest(Exception expectedException) {
-		gunzip.getInput().set(SerialSupplier.ofIterable(list));
-		eventloop.post(() -> gunzip.getProcessResult().whenComplete(($, e) -> {
-			if (expectedException == null) {
-				assertNull(e);
-			} else {
-				assertEquals(expectedException, e);
-			}
-		}));
-
-		eventloop.run();
->>>>>>> 962c9125
 	}
 
 	private static String generateLargeText() {
