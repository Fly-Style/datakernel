/*
 * Copyright (C) 2015 SoftIndex LLC.
 *
 * Licensed under the Apache License, Version 2.0 (the "License");
 * you may not use this file except in compliance with the License.
 * You may obtain a copy of the License at
 *
 * http://www.apache.org/licenses/LICENSE-2.0
 *
 * Unless required by applicable law or agreed to in writing, software
 * distributed under the License is distributed on an "AS IS" BASIS,
 * WITHOUT WARRANTIES OR CONDITIONS OF ANY KIND, either express or implied.
 * See the License for the specific language governing permissions and
 * limitations under the License.
 */

package io.datakernel.http;

import io.datakernel.bytebuf.ByteBuf;
import io.datakernel.bytebuf.ByteBufPool;
import io.datakernel.eventloop.Eventloop;
import org.junit.Assert;
import org.junit.Before;
import org.junit.Test;

import java.io.IOException;
import java.io.InputStream;
import java.net.InetSocketAddress;
import java.net.Socket;
import java.util.Random;

import static io.datakernel.bytebuf.ByteBufPool.*;
import static io.datakernel.bytebuf.ByteBufStrings.decodeAscii;
import static io.datakernel.bytebuf.ByteBufStrings.encodeAscii;
import static io.datakernel.helper.TestUtils.doesntHaveFatals;
import static io.datakernel.http.TestUtils.readFully;
import static io.datakernel.http.TestUtils.toByteArray;
import static java.lang.Math.min;
import static org.junit.Assert.*;

public class AsyncHttpServerTest {

	@Before
	public void before() {
		ByteBufPool.clear();
		ByteBufPool.setSizes(0, Integer.MAX_VALUE);
	}

	public static AsyncHttpServer blockingHttpServer(Eventloop primaryEventloop, int port) {
		AsyncHttpServlet servlet = new AsyncHttpServlet() {
			@Override
			public void serveAsync(HttpRequest request, Callback callback) {
<<<<<<< HEAD
				HttpResponse content = HttpResponse.ok200().withBody(encodeAscii(request.getUrl().getPathAndQuery()));
				callback.onResult(content);
=======
				HttpResponse content = HttpResponse.create().body(encodeAscii(request.getUrl().getPathAndQuery()));
				callback.sendResult(content);
>>>>>>> b3901016
			}
		};

		return AsyncHttpServer.create(primaryEventloop, servlet).withListenPort(port);
	}

	public static AsyncHttpServer asyncHttpServer(final Eventloop primaryEventloop, int port) {
		AsyncHttpServlet servlet = new AsyncHttpServlet() {
			@Override
			public void serveAsync(final HttpRequest request, final Callback callback) {
				final HttpResponse content = HttpResponse.ok200().withBody(encodeAscii(request.getUrl().getPathAndQuery()));
				primaryEventloop.post(new Runnable() {
					@Override
					public void run() {
						callback.sendResult(content);
					}
				});
			}
		};

		return AsyncHttpServer.create(primaryEventloop, servlet).withListenPort(port);
	}

	public static AsyncHttpServer delayedHttpServer(final Eventloop primaryEventloop, int port) {
		final Random random = new Random();
		AsyncHttpServlet servlet = new AsyncHttpServlet() {
			@Override
			public void serveAsync(final HttpRequest request, final Callback callback) {
				final HttpResponse content = HttpResponse.ok200().withBody(encodeAscii(request.getUrl().getPathAndQuery()));
				primaryEventloop.schedule(primaryEventloop.currentTimeMillis() + random.nextInt(3), new Runnable() {
					@Override
					public void run() {
						callback.sendResult(content);
					}
				});
			}
		};

		return AsyncHttpServer.create(primaryEventloop, servlet).withListenPort(port);
	}

	public static void writeByRandomParts(Socket socket, String string) throws IOException {
		ByteBuf buf = ByteBuf.wrapForReading(encodeAscii(string));
		Random random = new Random();
		while (buf.canRead()) {
			int count = min(1 + random.nextInt(5), buf.headRemaining());
			socket.getOutputStream().write(buf.array(), buf.head(), count);
			buf.moveHead(count);
		}
	}

	public static void readAndAssert(InputStream is, String expected) throws IOException {
		byte[] bytes = new byte[expected.length()];
		readFully(is, bytes);
		Assert.assertEquals(expected, decodeAscii(bytes));
	}

	private void doTestKeepAlive(Eventloop eventloop, AsyncHttpServer server, int port) throws Exception {
		server.listen();
		Thread thread = new Thread(eventloop);
		thread.start();

		Socket socket = new Socket();
		socket.setTcpNoDelay(true);
		socket.connect(new InetSocketAddress(port));

		for (int i = 0; i < 100; i++) {
			writeByRandomParts(socket, "GET /abc HTTP1.1\r\nHost: localhost\r\nConnection: keep-alive\n\r\n");
			readAndAssert(socket.getInputStream(), "HTTP/1.1 200 OK\r\nConnection: keep-alive\r\nContent-Length: 4\r\n\r\n/abc");

			writeByRandomParts(socket, "GET /abc HTTP1.1\r\nHost: localhost\r\nConnection: keep-alive\n\r\n");
			readAndAssert(socket.getInputStream(), "HTTP/1.1 200 OK\r\nConnection: keep-alive\r\nContent-Length: 4\r\n\r\n/abc");
		}

		writeByRandomParts(socket, "GET /abc HTTP1.1\r\nHost: localhost\r\nConnection: close\n\r\n");
		readAndAssert(socket.getInputStream(), "HTTP/1.1 200 OK\r\nContent-Length: 4\r\n\r\n/abc"); // ?

		assertTrue(toByteArray(socket.getInputStream()).length == 0);
		assertTrue(socket.isClosed());
		socket.close();

		server.closeFuture().await();
		thread.join();
	}

	@Test
	public void testKeepAlive() throws Exception {
		Eventloop eventloop = Eventloop.create();

		int port = (int) (System.currentTimeMillis() % 1000 + 40000);

		doTestKeepAlive(eventloop, blockingHttpServer(eventloop, port), port);
		doTestKeepAlive(eventloop, asyncHttpServer(eventloop, port), port);
		doTestKeepAlive(eventloop, delayedHttpServer(eventloop, port), port);

		assertEquals(getPoolItemsString(), ByteBufPool.getCreatedItems(), ByteBufPool.getPoolItems());
		assertThat(eventloop, doesntHaveFatals());
	}

	@Test
	public void testClosed() throws Exception {
		Eventloop eventloop = Eventloop.create();

		int port = (int) (System.currentTimeMillis() % 1000 + 40000);
		AsyncHttpServer server = blockingHttpServer(eventloop, port);
		server.listen();
		Thread thread = new Thread(eventloop);
		thread.start();

		Socket socket = new Socket();

		socket.connect(new InetSocketAddress(port));
		writeByRandomParts(socket, "GET /abc HTTP1.1\r\nHost: localhost\r\n");
		socket.close();

		server.closeFuture().await();
		thread.join();

		assertEquals(getPoolItemsString(), ByteBufPool.getCreatedItems(), ByteBufPool.getPoolItems());
		assertThat(eventloop, doesntHaveFatals());
	}

	@Test
	public void testNoKeepAlive() throws Exception {
		Eventloop eventloop = Eventloop.create();

		int port = (int) (System.currentTimeMillis() % 1000 + 40000);
		AsyncHttpServer server = blockingHttpServer(eventloop, port);
		server.withListenPort(port);
		server.listen();
		Thread thread = new Thread(eventloop);
		thread.start();

		Socket socket = new Socket();

		socket.connect(new InetSocketAddress(port));
		writeByRandomParts(socket, "GET /abc HTTP1.1\r\nHost: localhost\r\n\r\n");
		readAndAssert(socket.getInputStream(), "HTTP/1.1 200 OK\r\nContent-Length: 4\r\n\r\n/abc");
		assertTrue(toByteArray(socket.getInputStream()).length == 0);
		socket.close();

		server.closeFuture().await();
		thread.join();

		assertEquals(getPoolItemsString(), ByteBufPool.getCreatedItems(), ByteBufPool.getPoolItems());
		assertThat(eventloop, doesntHaveFatals());
	}

	@Test
	public void testPipelining() throws Exception {
		Eventloop eventloop = Eventloop.create();
		int port = (int) (System.currentTimeMillis() % 1000 + 40000);
//		doTestPipelining(eventloop, blockingHttpServer(eventloop));
//		doTestPipelining(eventloop, asyncHttpServer(eventloop));
		doTestPipelining(eventloop, delayedHttpServer(eventloop, port), port);

		assertEquals(getPoolItemsString(), ByteBufPool.getCreatedItems(), ByteBufPool.getPoolItems());
		assertThat(eventloop, doesntHaveFatals());
	}

	private void doTestPipelining(Eventloop eventloop, AsyncHttpServer server, int port) throws Exception {
		server.withListenPort(port);
		server.listen();
		Thread thread = new Thread(eventloop);
		thread.start();

		Socket socket = new Socket();
		socket.connect(new InetSocketAddress(port));

		for (int i = 0; i < 100; i++) {
			writeByRandomParts(socket, "GET /abc HTTP1.1\r\nConnection: Keep-Alive\r\nHost: localhost\r\n\r\n"
					+ "GET /123456 HTTP1.1\r\nConnection: Keep-Alive\r\nHost: localhost\r\n\r\n");
		}

		for (int i = 0; i < 100; i++) {
			readAndAssert(socket.getInputStream(), "HTTP/1.1 200 OK\r\nConnection: keep-alive\r\nContent-Length: 4\r\n\r\n/abc");
			readAndAssert(socket.getInputStream(), "HTTP/1.1 200 OK\r\nConnection: keep-alive\r\nContent-Length: 7\r\n\r\n/123456");
		}

		server.closeFuture().await();
		thread.join();
	}

	@Test
	public void testBigHttpMessage() throws Exception {
		int port = (int) (System.currentTimeMillis() % 1000 + 40000);
		final Eventloop eventloop = Eventloop.create();
		final ByteBuf buf =
				HttpRequest.post("http://127.0.0.1:" + port)
						.withBody(ByteBuf.wrapForReading(encodeAscii("Test big HTTP message body")))
						.write();

		AsyncHttpServlet servlet = new AsyncHttpServlet() {
			@Override
			public void serveAsync(final HttpRequest request, final Callback callback) {
				final HttpResponse content = HttpResponse.ok200().withBody(encodeAscii(request.getUrl().getPathAndQuery()));
				eventloop.post(new Runnable() {
					@Override
					public void run() {
						callback.sendResult(content);
					}
				});
			}
		};

		final AsyncHttpServer server = AsyncHttpServer.create(eventloop, servlet)
				.withMaxHttpMessageSize(25)
				.withListenPort(port);
		server.listen();
		Thread thread = new Thread(eventloop);
		thread.start();

		try (Socket socket = new Socket()) {
			socket.connect(new InetSocketAddress(port));
			socket.getOutputStream().write(buf.array(), buf.head(), buf.headRemaining());
			buf.recycle();
			Thread.sleep(100);
		}
		server.closeFuture().await();
		thread.join();
		assertEquals(1, eventloop.getStats().getErrorStats().getIoErrors().getTotal());
		assertEquals("Too big HttpMessage",
				eventloop.getStats().getErrorStats().getIoErrors().getLastException().getMessage());

		assertEquals(getPoolItemsString(), getCreatedItems(), getPoolItems());
		assertThat(eventloop, doesntHaveFatals());
	}

	public static void main(String[] args) throws Exception {
		Eventloop eventloop = Eventloop.create();
		AsyncHttpServer server = blockingHttpServer(eventloop, 8888);
		server.listen();
		eventloop.run();
	}
}<|MERGE_RESOLUTION|>--- conflicted
+++ resolved
@@ -50,13 +50,8 @@
 		AsyncHttpServlet servlet = new AsyncHttpServlet() {
 			@Override
 			public void serveAsync(HttpRequest request, Callback callback) {
-<<<<<<< HEAD
 				HttpResponse content = HttpResponse.ok200().withBody(encodeAscii(request.getUrl().getPathAndQuery()));
-				callback.onResult(content);
-=======
-				HttpResponse content = HttpResponse.create().body(encodeAscii(request.getUrl().getPathAndQuery()));
 				callback.sendResult(content);
->>>>>>> b3901016
 			}
 		};
 
