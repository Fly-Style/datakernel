/*
 * Copyright (C) 2015 SoftIndex LLC.
 *
 * Licensed under the Apache License, Version 2.0 (the "License");
 * you may not use this file except in compliance with the License.
 * You may obtain a copy of the License at
 *
 * http://www.apache.org/licenses/LICENSE-2.0
 *
 * Unless required by applicable law or agreed to in writing, software
 * distributed under the License is distributed on an "AS IS" BASIS,
 * WITHOUT WARRANTIES OR CONDITIONS OF ANY KIND, either express or implied.
 * See the License for the specific language governing permissions and
 * limitations under the License.
 */

package io.datakernel.dns;

import io.datakernel.async.ConcurrentResultCallback;
import io.datakernel.async.IgnoreResultCallback;
import io.datakernel.async.ResultCallback;
import io.datakernel.bytebuf.ByteBuf;
import io.datakernel.dns.DnsCache.DnsCacheQueryResult;
import io.datakernel.eventloop.AsyncUdpSocketImpl;
import io.datakernel.eventloop.Eventloop;
import io.datakernel.http.HttpUtils;
import io.datakernel.jmx.*;
import io.datakernel.net.DatagramSocketSettings;
import org.slf4j.Logger;
import org.slf4j.LoggerFactory;

import java.io.IOException;
import java.net.InetAddress;
import java.net.InetSocketAddress;
import java.nio.channels.DatagramChannel;
import java.util.Arrays;

import static io.datakernel.dns.DnsCache.DnsCacheQueryResult.*;
import static io.datakernel.eventloop.Eventloop.createDatagramChannel;
import static io.datakernel.http.HttpUtils.inetAddress;
import static io.datakernel.util.Preconditions.checkArgument;
import static java.lang.String.format;

/**
 * An implementation of DNS client which resolves IP addresses.
 * <p>
 * Instance of this class is capable to cache resolved addresses and able to
 * resolve IPv6 and IPv4 addresses.
 */
public final class AsyncDnsClient implements IAsyncDnsClient, EventloopJmxMBean {
	private final Logger logger = LoggerFactory.getLogger(AsyncDnsClient.class);

	private static final int DNS_SERVER_PORT = 53;
	private static final long ONE_MINUTE_MILLIS = 60 * 1000L;
	public static final DatagramSocketSettings DEFAULT_DATAGRAM_SOCKET_SETTINGS = DatagramSocketSettings.create();
	public static final InetSocketAddress GOOGLE_PUBLIC_DNS = new InetSocketAddress(inetAddress("8.8.8.8"), DNS_SERVER_PORT);
	public static final InetSocketAddress LOCAL_DNS = new InetSocketAddress(inetAddress("192.168.0.1"), DNS_SERVER_PORT);
	public static final long DEFAULT_TIMEOUT = 3_000L;
	public static final long DEFAULT_TIMED_OUT_EXCEPTION_TTL_MILLIS = 1_000L;

	private final Eventloop eventloop;

	private DnsClientConnection connection;
	private final DatagramSocketSettings datagramSocketSettings;

	private InetSocketAddress dnsServerAddress;

	private final DnsCache cache;

	private final long timeout;
	private final long timedOutExceptionTtl;

	// jmx
	Inspector inspector;

	public interface Inspector {
		AsyncUdpSocketImpl.Inspector socketInspector();

		void onCacheHit(String domain, InetAddress[] ips);

		void onCacheHitError(String domain, DnsException exception);

		void onDnsQuery(String domain, ByteBuf query);

		void onDnsQueryResult(String domain, DnsQueryResult result);

		void onDnsQueryError(String domain, Exception e);

		void onDomainExpired(String domain);
	}

	public static class JmxInspector implements Inspector {
		private static final double SMOOTHING_WINDOW = ValueStats.SMOOTHING_WINDOW_1_MINUTE;

		private final AsyncUdpSocketImpl.JmxInspector socketInspector =
				new AsyncUdpSocketImpl.JmxInspector(SMOOTHING_WINDOW);
		private final EventStats cacheHits = EventStats.create(SMOOTHING_WINDOW);
		private final EventStats cacheHitErrors = EventStats.create(SMOOTHING_WINDOW);
		private final EventStats queries = EventStats.create(SMOOTHING_WINDOW);
		private final EventStats failedQueries = EventStats.create(SMOOTHING_WINDOW);
		private final EventStats expirations = EventStats.create(SMOOTHING_WINDOW);

		@Override
		public AsyncUdpSocketImpl.Inspector socketInspector() {
			return socketInspector;
		}

		@Override
		public void onCacheHit(String domain, InetAddress[] ips) {
			cacheHits.recordEvent();
		}

		@Override
		public void onCacheHitError(String domain, DnsException exception) {
			cacheHitErrors.recordEvent();
		}

		@Override
		public void onDnsQuery(String domain, ByteBuf query) {
			queries.recordEvent();
		}

		@Override
		public void onDnsQueryResult(String domain, DnsQueryResult result) {
			if (!result.isSuccessful()) {
				failedQueries.recordEvent();
			}
		}

		@Override
		public void onDnsQueryError(String domain, Exception e) {
			failedQueries.recordEvent();
		}

		@Override
		public void onDomainExpired(String domain) {
			expirations.recordEvent();
		}

		@JmxAttribute
		public AsyncUdpSocketImpl.JmxInspector getSocketInspector() {
			return socketInspector;
		}

		@JmxAttribute
		public EventStats getCacheHits() {
			return cacheHits;
		}

		@JmxAttribute
		public EventStats getCacheHitErrors() {
			return cacheHitErrors;
		}

		@JmxAttribute
		public EventStats getQueries() {
			return queries;
		}

		@JmxAttribute
		public EventStats getFailedQueries() {
			return failedQueries;
		}

		@JmxAttribute
		public EventStats getExpirations() {
			return expirations;
		}
	}

	// region builders
	private AsyncDnsClient(Eventloop eventloop, DatagramSocketSettings datagramSocketSettings, long timeout,
	                       InetSocketAddress dnsServerAddress, DnsCache cache, Inspector inspector) {
		this.eventloop = eventloop;
		this.datagramSocketSettings = datagramSocketSettings;
		this.timeout = timeout;
		this.dnsServerAddress = dnsServerAddress;
		this.cache = cache;
		this.inspector = inspector;
	}

	public static AsyncDnsClient create(Eventloop eventloop) {
<<<<<<< HEAD
		Inspector inspector = new JmxInspector();
		DnsCache cache = DnsCache.create(eventloop, ONE_MINUTE_MILLIS, ONE_MINUTE_MILLIS, inspector);

		return new AsyncDnsClient(eventloop, DEFAULT_DATAGRAM_SOCKET_SETTINGS,
				DEFAULT_TIMEOUT, GOOGLE_PUBLIC_DNS, cache, inspector);
	}

	public AsyncDnsClient withDatagramSocketSetting(DatagramSocketSettings setting) {
		return new AsyncDnsClient(eventloop, setting, timeout, dnsServerAddress, cache, inspector);
=======
		DnsCache cache = DnsCache.create(eventloop, ONE_MINUTE_MILLIS, ONE_MINUTE_MILLIS, DEFAULT_TIMED_OUT_EXCEPTION_TTL_MILLIS);
		return new AsyncDnsClient(eventloop, DEFAULT_DATAGRAM_SOCKET_SETTINGS, DEFAULT_TIMEOUT,
				DEFAULT_TIMED_OUT_EXCEPTION_TTL_MILLIS, GOOGLE_PUBLIC_DNS, cache);
	}

	public AsyncDnsClient withDatagramSocketSetting(DatagramSocketSettings setting) {
		return new AsyncDnsClient(eventloop, setting, timeout, timedOutExceptionTtl, dnsServerAddress, cache);
>>>>>>> 2c567fa5
	}

	/**
	 * Creates a client which waits for result for specified timeout
	 *
	 * @param timeout time which this resolver will wait result
	 * @return a client, waiting for response for specified timeout
	 */
	public AsyncDnsClient withTimeout(long timeout) {
<<<<<<< HEAD
		return new AsyncDnsClient(eventloop, datagramSocketSettings, timeout, dnsServerAddress, cache, inspector);
=======
		return new AsyncDnsClient(eventloop, datagramSocketSettings, timeout, timedOutExceptionTtl, dnsServerAddress, cache);
	}

	public AsyncDnsClient withTimedOutExceptionTtl(long timedOutExceptionTtl) {
		DnsCache cache = DnsCache.create(eventloop, ONE_MINUTE_MILLIS, ONE_MINUTE_MILLIS, timedOutExceptionTtl);
		return new AsyncDnsClient(eventloop, datagramSocketSettings, timeout, timedOutExceptionTtl, dnsServerAddress, cache);
>>>>>>> 2c567fa5
	}

	/**
	 * Creates a client with an address of server responsible for resolving
	 * domains names
	 *
	 * @param address address of DNS server which will resolve domain names
	 * @return a client with specified DNS server address
	 */
	public AsyncDnsClient withDnsServerAddress(InetSocketAddress address) {
<<<<<<< HEAD
		return new AsyncDnsClient(eventloop, datagramSocketSettings, timeout, address, cache, inspector);
=======
		return new AsyncDnsClient(eventloop, datagramSocketSettings, timeout, timedOutExceptionTtl, address, cache);
>>>>>>> 2c567fa5
	}

	/**
	 * Creates a client with an address of server responsible for resolving
	 * domains names
	 *
	 * @param address address of DNS server which will resolve domain names
	 * @return a client with specified DNS server address
	 */
	public AsyncDnsClient withDnsServerAddress(InetAddress address) {
<<<<<<< HEAD
		return new AsyncDnsClient(eventloop, datagramSocketSettings, timeout,
				new InetSocketAddress(address, DNS_SERVER_PORT), cache, inspector);
	}

	public AsyncDnsClient withExpiration(long errorCacheExpirationMillis, long hardExpirationDeltaMillis) {
		DnsCache cache = DnsCache.create(eventloop, errorCacheExpirationMillis, hardExpirationDeltaMillis, inspector);
		return new AsyncDnsClient(eventloop, datagramSocketSettings, timeout, dnsServerAddress, cache, inspector);
	}

	public AsyncDnsClient withInspector(AsyncDnsClient.Inspector inspector) {
		this.inspector = inspector;
		this.cache.setInspector(inspector);
		return this;
=======
		return new AsyncDnsClient(eventloop, datagramSocketSettings, timeout, timedOutExceptionTtl,
				new InetSocketAddress(address, DNS_SERVER_PORT), cache);
	}

	public AsyncDnsClient withExpiration(long errorCacheExpirationMillis, long hardExpirationDeltaMillis) {
		return withExpiration(errorCacheExpirationMillis, hardExpirationDeltaMillis, DEFAULT_TIMED_OUT_EXCEPTION_TTL_MILLIS);
	}

	public AsyncDnsClient withExpiration(long errorCacheExpirationMillis, long hardExpirationDeltaMillis, long timedOutExceptionTtl) {
		DnsCache cache = DnsCache.create(eventloop, errorCacheExpirationMillis, hardExpirationDeltaMillis, timedOutExceptionTtl);
		return new AsyncDnsClient(eventloop, datagramSocketSettings, timeout, timedOutExceptionTtl, dnsServerAddress, cache);
	}
	// endregion

	private AsyncDnsClient(Eventloop eventloop, DatagramSocketSettings datagramSocketSettings, long timeout,
	                       long timedOutExceptionTtl, InetSocketAddress dnsServerAddress,
	                       long errorCacheExpirationMillis, long hardExpirationDeltaMillis) {
		this.eventloop = eventloop;
		this.datagramSocketSettings = datagramSocketSettings;
		this.timeout = timeout;
		this.timedOutExceptionTtl = timedOutExceptionTtl;
		this.dnsServerAddress = dnsServerAddress;
		this.cache = DnsCache.create(eventloop, errorCacheExpirationMillis, hardExpirationDeltaMillis, timedOutExceptionTtl);
	}

	private AsyncDnsClient(Eventloop eventloop, DatagramSocketSettings datagramSocketSettings, long timeout,
	                       long timedOutExceptionTtl, InetSocketAddress dnsServerAddress, DnsCache cache) {
		this.eventloop = eventloop;
		this.datagramSocketSettings = datagramSocketSettings;
		this.timeout = timeout;
		this.timedOutExceptionTtl = timedOutExceptionTtl;
		this.dnsServerAddress = dnsServerAddress;
		this.cache = cache;
>>>>>>> 2c567fa5
	}
	// endregion

	/**
	 * Returns the DNS adapted client which will run in other eventloop using the same DNS cache
	 *
	 * @param eventloop eventloop in which DnsClient will be ran
	 * @return DNS client which will run in other eventloop
	 */
	public IAsyncDnsClient adaptToAnotherEventloop(final Eventloop eventloop) {
		if (eventloop == this.eventloop)
			return this;

		return new IAsyncDnsClient() {
			@Override
			public void resolve4(final String domainName, final ResultCallback<InetAddress[]> callback) {
				resolve(domainName, false, callback);
			}

			@Override
			public void resolve6(final String domainName, final ResultCallback<InetAddress[]> callback) {
				resolve(domainName, true, callback);
			}

			private void resolve(final String domainName, final boolean ipv6, final ResultCallback<InetAddress[]> callback) {
				checkArgument(domainName != null && !domainName.isEmpty(), "Domain name cannot be null or empty");

				if (HttpUtils.isInetAddress(domainName)) {
					callback.setResult(new InetAddress[]{inetAddress(domainName)});
					return;
				}

				DnsCacheQueryResult cacheQueryResult = cache.tryToResolve(domainName, ipv6, callback);

				if (cacheQueryResult == RESOLVED)
					return;

				if (cacheQueryResult == RESOLVED_NEEDS_REFRESHING) {
					AsyncDnsClient.this.eventloop.execute(new Runnable() {
						@Override
						public void run() {
							AsyncDnsClient.this.resolve(domainName, ipv6, IgnoreResultCallback.<InetAddress[]>create());
						}
					});
					return;
				}

				if (cacheQueryResult == NOT_RESOLVED) {
					AsyncDnsClient.this.eventloop.execute(new Runnable() {
						@Override
						public void run() {
							AsyncDnsClient.this.resolve(domainName, ipv6, ConcurrentResultCallback.create(eventloop, callback));
						}
					});
				}
			}
		};
	}

	/**
	 * Resolves the IP for the IPv4 addresses and handles it with callback
	 *
	 * @param domainName domain name for searching IP
	 * @param callback   result callback
	 */
	@Override
	public void resolve4(final String domainName, ResultCallback<InetAddress[]> callback) {
		resolve(domainName, false, callback);
	}

	/**
	 * Resolves the IP for the IPv6 addresses and handles it with callback
	 *
	 * @param domainName domain name for searching IP
	 * @param callback   result callback
	 */
	@Override
	public void resolve6(String domainName, ResultCallback<InetAddress[]> callback) {
		resolve(domainName, true, callback);
	}

	private void resolve(final String domainName, final boolean ipv6, final ResultCallback<InetAddress[]> callback) {
		checkArgument(domainName != null && !domainName.isEmpty(), "Domain name cannot be null or empty");

		if (HttpUtils.isInetAddress(domainName)) {
			callback.setResult(new InetAddress[]{HttpUtils.inetAddress(domainName)});
			return;
		}

		DnsCacheQueryResult cacheQueryResult = cache.tryToResolve(domainName, ipv6, callback);

		if (cacheQueryResult == RESOLVED) {
			cache.performCleanup();
			return;
		}

		final boolean resolvedFromCache = cacheQueryResult == RESOLVED_NEEDS_REFRESHING;

		logger.trace("Resolving {} with DNS server.", domainName);

		final ResultCallback<DnsQueryResult> queryCachingCallback = new ResultCallback<DnsQueryResult>() {
			@Override
			protected void onResult(DnsQueryResult result) {
				if (callback != null && !resolvedFromCache) {
					callback.setResult(result.getIps());
				}
				cache.add(result);
				closeConnectionIfDone();
			}

			@Override
			protected void onException(Exception exception) {
				if (exception instanceof DnsException) {
					DnsException dnsException = (DnsException) exception;
					cache.add(dnsException);
				}
				if (callback != null && !resolvedFromCache) {
					callback.setException(exception);
				}
				closeConnectionIfDone();
			}

			private void closeConnectionIfDone() {
				if (connection != null && connection.allRequestsCompleted()) {
					connection.close();
					connection = null;
				}
			}
		};

		eventloop.post(new Runnable() {
			@Override
			public void run() {
				if (connection == null) {
					try {
						registerConnection();
					} catch (IOException e) {
						if (logger.isErrorEnabled()) logger.error("DnsClientConnection registration failed.", e);
						queryCachingCallback.setException(e);
						return;
					}
				}

				if (ipv6) {
					connection.resolve6(domainName, dnsServerAddress, timeout, queryCachingCallback);
				} else {
					connection.resolve4(domainName, dnsServerAddress, timeout, queryCachingCallback);
				}
			}
		});

		cache.performCleanup();
	}

	private void registerConnection() throws IOException {
		DatagramChannel datagramChannel = createDatagramChannel(datagramSocketSettings, null, dnsServerAddress);
		AsyncUdpSocketImpl udpSocket = AsyncUdpSocketImpl.create(eventloop, datagramChannel)
				.withInspector(inspector != null ? inspector.socketInspector() : null);

		connection = DnsClientConnection.create(eventloop, udpSocket, inspector);
		udpSocket.setEventHandler(connection);
		udpSocket.register();
	}

	@Override
	public Eventloop getEventloop() {
		return eventloop;
	}

	DnsCache getCache() {
		return cache;
	}

	// region jmx
	@JmxAttribute
	public int getCachedDomainNames() {
		return cache.getNumberOfCachedDomainNames();
	}

	@JmxAttribute
	public int getCachedExceptions() {
		return cache.getNumberOfCachedExceptions();
	}

	@JmxAttribute
	public int getQueriesInProgress() {
		if (connection == null) {
			return 0;
		} else {
			return connection.getNumberOfRequestsInProgress();
		}
	}

	@JmxAttribute(description = "max time to live for cache entry (resolved ip address for domain)")
	public long getMaxTtlSeconds() {
		return cache.getMaxTtlSeconds();
	}

	@JmxAttribute
	public void setMaxTtlSeconds(long maxTtlSeconds) {
		cache.setMaxTtlSeconds(maxTtlSeconds);
	}

	@JmxAttribute(name = "")
	public AsyncDnsClient.JmxInspector getStats() {
		return inspector instanceof AsyncDnsClient.JmxInspector ?
				(AsyncDnsClient.JmxInspector) inspector :
				null;
	}

	@JmxOperation
	public String[] getDomainNamesBeingResolved(@JmxParameter("offset") int offset,
	                                            @JmxParameter("maxSize") int maxSize) {
		if (connection == null) {
			return new String[0];
		} else {
			String[] domainNames = connection.getDomainNamesBeingResolved();
			if (offset > domainNames.length) {
				throw new IllegalArgumentException(format(
						"There are only %d domain names being resolved. But requested offset was %d ",
						domainNames.length, offset)
				);
			}
			return Arrays.copyOfRange(domainNames, offset, Math.min(offset + maxSize, domainNames.length));
		}
	}

	@JmxOperation
	public String[] getAllCacheEntries(@JmxParameter("offset") int offset,
	                                   @JmxParameter("maxSize") int maxSize) {
		String[] cacheEntriesWithHeaderLine = cache.getAllCacheEntriesWithHeaderLine();

		if (cacheEntriesWithHeaderLine.length == 0) {
			return new String[0];
		}

		String header = cacheEntriesWithHeaderLine[0];
		String[] cacheEntries =
				Arrays.copyOfRange(cacheEntriesWithHeaderLine, 1, cacheEntriesWithHeaderLine.length);

		if (offset > cacheEntries.length) {
			throw new IllegalArgumentException(format(
					"There are only %d cache entries. But requested offset was %d ",
					cacheEntries.length, offset)
			);
		}

		int size = Math.min(maxSize, cacheEntries.length - offset);
		String[] resultArray = new String[size + 1];
		resultArray[0] = header;
		System.arraycopy(cacheEntries, offset, resultArray, 1, size);

		return resultArray;
	}

	@JmxOperation
	public String[] getSuccessfullyResolvedDomainNames(@JmxParameter("offset") int offset,
	                                                   @JmxParameter("maxSize") int maxSize) {
		String[] domainNames = cache.getSuccessfullyResolvedDomainNames();
		if (offset > domainNames.length) {
			throw new IllegalArgumentException(format(
					"There are only %d of successfully resolved domain names. But requested offset was %d ",
					domainNames.length, offset)
			);
		}
		return Arrays.copyOfRange(domainNames, offset, Math.min(offset + maxSize, domainNames.length));
	}

	@JmxOperation
	public String[] getDomainNamesOfFailedRequests(@JmxParameter("offset") int offset,
	                                               @JmxParameter("maxSize") int maxSize) {
		String[] domainNames = cache.getDomainNamesOfFailedRequests();
		if (offset > domainNames.length) {
			throw new IllegalArgumentException(format(
					"There are only %d domain names of failed requests. But requested offset was %d ",
					domainNames.length, offset)
			);
		}
		return Arrays.copyOfRange(domainNames, offset, Math.min(offset + maxSize, domainNames.length));
	}

	@JmxAttribute
	public long getTimedOutExceptionTtlSeconds() {
		return cache.getTimedOutExceptionTtlSeconds();
	}

	@JmxOperation
	public void emptyCache() {
		cache.clear();
	}
	// endregion
}<|MERGE_RESOLUTION|>--- conflicted
+++ resolved
@@ -170,35 +170,26 @@
 
 	// region builders
 	private AsyncDnsClient(Eventloop eventloop, DatagramSocketSettings datagramSocketSettings, long timeout,
-	                       InetSocketAddress dnsServerAddress, DnsCache cache, Inspector inspector) {
+	                       long timedOutExceptionTtl, InetSocketAddress dnsServerAddress, DnsCache cache, Inspector inspector) {
 		this.eventloop = eventloop;
 		this.datagramSocketSettings = datagramSocketSettings;
 		this.timeout = timeout;
+		this.timedOutExceptionTtl = timedOutExceptionTtl;
 		this.dnsServerAddress = dnsServerAddress;
 		this.cache = cache;
 		this.inspector = inspector;
 	}
 
 	public static AsyncDnsClient create(Eventloop eventloop) {
-<<<<<<< HEAD
 		Inspector inspector = new JmxInspector();
-		DnsCache cache = DnsCache.create(eventloop, ONE_MINUTE_MILLIS, ONE_MINUTE_MILLIS, inspector);
-
-		return new AsyncDnsClient(eventloop, DEFAULT_DATAGRAM_SOCKET_SETTINGS,
-				DEFAULT_TIMEOUT, GOOGLE_PUBLIC_DNS, cache, inspector);
+		DnsCache cache = DnsCache.create(eventloop, ONE_MINUTE_MILLIS, ONE_MINUTE_MILLIS, DEFAULT_TIMED_OUT_EXCEPTION_TTL_MILLIS, inspector);
+
+		return new AsyncDnsClient(eventloop, DEFAULT_DATAGRAM_SOCKET_SETTINGS, DEFAULT_TIMEOUT,
+				DEFAULT_TIMED_OUT_EXCEPTION_TTL_MILLIS, GOOGLE_PUBLIC_DNS, cache, inspector);
 	}
 
 	public AsyncDnsClient withDatagramSocketSetting(DatagramSocketSettings setting) {
-		return new AsyncDnsClient(eventloop, setting, timeout, dnsServerAddress, cache, inspector);
-=======
-		DnsCache cache = DnsCache.create(eventloop, ONE_MINUTE_MILLIS, ONE_MINUTE_MILLIS, DEFAULT_TIMED_OUT_EXCEPTION_TTL_MILLIS);
-		return new AsyncDnsClient(eventloop, DEFAULT_DATAGRAM_SOCKET_SETTINGS, DEFAULT_TIMEOUT,
-				DEFAULT_TIMED_OUT_EXCEPTION_TTL_MILLIS, GOOGLE_PUBLIC_DNS, cache);
-	}
-
-	public AsyncDnsClient withDatagramSocketSetting(DatagramSocketSettings setting) {
-		return new AsyncDnsClient(eventloop, setting, timeout, timedOutExceptionTtl, dnsServerAddress, cache);
->>>>>>> 2c567fa5
+		return new AsyncDnsClient(eventloop, setting, timeout, timedOutExceptionTtl, dnsServerAddress, cache, inspector);
 	}
 
 	/**
@@ -208,16 +199,12 @@
 	 * @return a client, waiting for response for specified timeout
 	 */
 	public AsyncDnsClient withTimeout(long timeout) {
-<<<<<<< HEAD
-		return new AsyncDnsClient(eventloop, datagramSocketSettings, timeout, dnsServerAddress, cache, inspector);
-=======
-		return new AsyncDnsClient(eventloop, datagramSocketSettings, timeout, timedOutExceptionTtl, dnsServerAddress, cache);
+		return new AsyncDnsClient(eventloop, datagramSocketSettings, timeout, timedOutExceptionTtl, dnsServerAddress, cache, inspector);
 	}
 
 	public AsyncDnsClient withTimedOutExceptionTtl(long timedOutExceptionTtl) {
-		DnsCache cache = DnsCache.create(eventloop, ONE_MINUTE_MILLIS, ONE_MINUTE_MILLIS, timedOutExceptionTtl);
-		return new AsyncDnsClient(eventloop, datagramSocketSettings, timeout, timedOutExceptionTtl, dnsServerAddress, cache);
->>>>>>> 2c567fa5
+		DnsCache cache = DnsCache.create(eventloop, ONE_MINUTE_MILLIS, ONE_MINUTE_MILLIS, timedOutExceptionTtl, inspector);
+		return new AsyncDnsClient(eventloop, datagramSocketSettings, timeout, timedOutExceptionTtl, dnsServerAddress, cache, inspector);
 	}
 
 	/**
@@ -228,11 +215,7 @@
 	 * @return a client with specified DNS server address
 	 */
 	public AsyncDnsClient withDnsServerAddress(InetSocketAddress address) {
-<<<<<<< HEAD
-		return new AsyncDnsClient(eventloop, datagramSocketSettings, timeout, address, cache, inspector);
-=======
-		return new AsyncDnsClient(eventloop, datagramSocketSettings, timeout, timedOutExceptionTtl, address, cache);
->>>>>>> 2c567fa5
+		return new AsyncDnsClient(eventloop, datagramSocketSettings, timeout, timedOutExceptionTtl, address, cache, inspector);
 	}
 
 	/**
@@ -243,55 +226,24 @@
 	 * @return a client with specified DNS server address
 	 */
 	public AsyncDnsClient withDnsServerAddress(InetAddress address) {
-<<<<<<< HEAD
-		return new AsyncDnsClient(eventloop, datagramSocketSettings, timeout,
+		return new AsyncDnsClient(eventloop, datagramSocketSettings, timeout, timedOutExceptionTtl,
 				new InetSocketAddress(address, DNS_SERVER_PORT), cache, inspector);
 	}
 
 	public AsyncDnsClient withExpiration(long errorCacheExpirationMillis, long hardExpirationDeltaMillis) {
-		DnsCache cache = DnsCache.create(eventloop, errorCacheExpirationMillis, hardExpirationDeltaMillis, inspector);
-		return new AsyncDnsClient(eventloop, datagramSocketSettings, timeout, dnsServerAddress, cache, inspector);
-	}
+		return withExpiration(errorCacheExpirationMillis, hardExpirationDeltaMillis, DEFAULT_TIMED_OUT_EXCEPTION_TTL_MILLIS);
+	}
+
+	public AsyncDnsClient withExpiration(long errorCacheExpirationMillis, long hardExpirationDeltaMillis, long timedOutExceptionTtl) {
+		DnsCache cache = DnsCache.create(eventloop, errorCacheExpirationMillis, hardExpirationDeltaMillis, timedOutExceptionTtl, inspector);
+		return new AsyncDnsClient(eventloop, datagramSocketSettings, timeout, timedOutExceptionTtl, dnsServerAddress, cache, inspector);
+	}
+
 
 	public AsyncDnsClient withInspector(AsyncDnsClient.Inspector inspector) {
 		this.inspector = inspector;
 		this.cache.setInspector(inspector);
 		return this;
-=======
-		return new AsyncDnsClient(eventloop, datagramSocketSettings, timeout, timedOutExceptionTtl,
-				new InetSocketAddress(address, DNS_SERVER_PORT), cache);
-	}
-
-	public AsyncDnsClient withExpiration(long errorCacheExpirationMillis, long hardExpirationDeltaMillis) {
-		return withExpiration(errorCacheExpirationMillis, hardExpirationDeltaMillis, DEFAULT_TIMED_OUT_EXCEPTION_TTL_MILLIS);
-	}
-
-	public AsyncDnsClient withExpiration(long errorCacheExpirationMillis, long hardExpirationDeltaMillis, long timedOutExceptionTtl) {
-		DnsCache cache = DnsCache.create(eventloop, errorCacheExpirationMillis, hardExpirationDeltaMillis, timedOutExceptionTtl);
-		return new AsyncDnsClient(eventloop, datagramSocketSettings, timeout, timedOutExceptionTtl, dnsServerAddress, cache);
-	}
-	// endregion
-
-	private AsyncDnsClient(Eventloop eventloop, DatagramSocketSettings datagramSocketSettings, long timeout,
-	                       long timedOutExceptionTtl, InetSocketAddress dnsServerAddress,
-	                       long errorCacheExpirationMillis, long hardExpirationDeltaMillis) {
-		this.eventloop = eventloop;
-		this.datagramSocketSettings = datagramSocketSettings;
-		this.timeout = timeout;
-		this.timedOutExceptionTtl = timedOutExceptionTtl;
-		this.dnsServerAddress = dnsServerAddress;
-		this.cache = DnsCache.create(eventloop, errorCacheExpirationMillis, hardExpirationDeltaMillis, timedOutExceptionTtl);
-	}
-
-	private AsyncDnsClient(Eventloop eventloop, DatagramSocketSettings datagramSocketSettings, long timeout,
-	                       long timedOutExceptionTtl, InetSocketAddress dnsServerAddress, DnsCache cache) {
-		this.eventloop = eventloop;
-		this.datagramSocketSettings = datagramSocketSettings;
-		this.timeout = timeout;
-		this.timedOutExceptionTtl = timedOutExceptionTtl;
-		this.dnsServerAddress = dnsServerAddress;
-		this.cache = cache;
->>>>>>> 2c567fa5
 	}
 	// endregion
 
@@ -493,6 +445,11 @@
 	@JmxAttribute
 	public void setMaxTtlSeconds(long maxTtlSeconds) {
 		cache.setMaxTtlSeconds(maxTtlSeconds);
+	}
+
+	@JmxAttribute
+	public long getTimedOutExceptionTtlSeconds() {
+		return cache.getTimedOutExceptionTtlSeconds();
 	}
 
 	@JmxAttribute(name = "")
@@ -573,11 +530,6 @@
 		return Arrays.copyOfRange(domainNames, offset, Math.min(offset + maxSize, domainNames.length));
 	}
 
-	@JmxAttribute
-	public long getTimedOutExceptionTtlSeconds() {
-		return cache.getTimedOutExceptionTtlSeconds();
-	}
-
 	@JmxOperation
 	public void emptyCache() {
 		cache.clear();
