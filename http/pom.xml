--- conflicted
+++ resolved
@@ -6,11 +6,7 @@
     <parent>
         <groupId>io.datakernel</groupId>
         <artifactId>datakernel</artifactId>
-<<<<<<< HEAD
         <version>2.3.0-SNAPSHOT</version>
-=======
-        <version>2.2.0-SNAPSHOT</version>
->>>>>>> 731fc52a
         <relativePath>../pom.xml</relativePath>
     </parent>
 
