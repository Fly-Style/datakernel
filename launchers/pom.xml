<?xml version="1.0" encoding="UTF-8"?>
<project xmlns:xsi="http://www.w3.org/2001/XMLSchema-instance"
         xmlns="http://maven.apache.org/POM/4.0.0"
         xsi:schemaLocation="http://maven.apache.org/POM/4.0.0 http://maven.apache.org/xsd/maven-4.0.0.xsd">
	<modelVersion>4.0.0</modelVersion>
	<parent>
		<groupId>io.datakernel</groupId>
		<artifactId>datakernel</artifactId>
		<version>2.6.0-SNAPSHOT</version>
		<relativePath>../pom.xml</relativePath>
	</parent>

	<artifactId>datakernel-launchers</artifactId>

	<name>DataKernel: Lauchers</name>

	<dependencies>
		<dependency>
			<groupId>io.datakernel</groupId>
			<artifactId>datakernel-boot</artifactId>
			<version>${project.version}</version>
		</dependency>

		<dependency>
			<groupId>io.datakernel</groupId>
			<artifactId>datakernel-http</artifactId>
			<version>${project.version}</version>
			<optional>true</optional>
		</dependency>
		<dependency>
			<groupId>io.datakernel</groupId>
			<artifactId>datakernel-rpc</artifactId>
			<version>${project.version}</version>
			<optional>true</optional>
		</dependency>
		<dependency>
			<groupId>io.datakernel</groupId>
			<artifactId>datakernel-aggregation</artifactId>
			<version>${project.version}</version>
			<optional>true</optional>
		</dependency>
		<dependency>
			<groupId>io.datakernel</groupId>
			<artifactId>datakernel-cube</artifactId>
			<version>${project.version}</version>
			<optional>true</optional>
		</dependency>
		<dependency>
<<<<<<< HEAD
			<groupId>io.datakernel</groupId>
			<artifactId>datakernel-global</artifactId>
			<version>${project.version}</version>
			<optional>true</optional>
		</dependency>
		<dependency>
			<groupId>com.zaxxer</groupId>
			<artifactId>HikariCP</artifactId>
			<optional>true</optional>
		</dependency>
		<dependency>
=======
>>>>>>> 143932f4
			<groupId>ch.qos.logback</groupId>
			<artifactId>logback-classic</artifactId>
			<optional>true</optional>
		</dependency>

		<dependency>
			<groupId>io.datakernel</groupId>
			<artifactId>datakernel-test</artifactId>
			<version>${project.version}</version>
			<scope>test</scope>
		</dependency>
	</dependencies>
</project><|MERGE_RESOLUTION|>--- conflicted
+++ resolved
@@ -46,20 +46,12 @@
 			<optional>true</optional>
 		</dependency>
 		<dependency>
-<<<<<<< HEAD
 			<groupId>io.datakernel</groupId>
 			<artifactId>datakernel-global</artifactId>
 			<version>${project.version}</version>
 			<optional>true</optional>
 		</dependency>
 		<dependency>
-			<groupId>com.zaxxer</groupId>
-			<artifactId>HikariCP</artifactId>
-			<optional>true</optional>
-		</dependency>
-		<dependency>
-=======
->>>>>>> 143932f4
 			<groupId>ch.qos.logback</groupId>
 			<artifactId>logback-classic</artifactId>
 			<optional>true</optional>
