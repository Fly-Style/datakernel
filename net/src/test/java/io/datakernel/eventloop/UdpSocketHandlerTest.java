/*
 * Copyright (C) 2015-2018 SoftIndex LLC.
 *
 * Licensed under the Apache License, Version 2.0 (the "License");
 * you may not use this file except in compliance with the License.
 * You may obtain a copy of the License at
 *
 * http://www.apache.org/licenses/LICENSE-2.0
 *
 * Unless required by applicable law or agreed to in writing, software
 * distributed under the License is distributed on an "AS IS" BASIS,
 * WITHOUT WARRANTIES OR CONDITIONS OF ANY KIND, either express or implied.
 * See the License for the specific language governing permissions and
 * limitations under the License.
 */

package io.datakernel.eventloop;

import io.datakernel.bytebuf.ByteBuf;
import io.datakernel.eventloop.AsyncUdpSocket.EventHandler;
import io.datakernel.net.DatagramSocketSettings;
import io.datakernel.stream.processor.DatakernelRunner;
import org.junit.Test;
import org.junit.runner.RunWith;

import java.io.IOException;
import java.net.InetSocketAddress;
import java.nio.channels.DatagramChannel;

import static io.datakernel.eventloop.Eventloop.createDatagramChannel;
import static org.junit.Assert.assertArrayEquals;

@RunWith(DatakernelRunner.class)
public final class UdpSocketHandlerTest {
	private static final InetSocketAddress SERVER_ADDRESS = new InetSocketAddress("localhost", 45555);

	private final byte[] bytesToSend = {-127, 100, 0, 5, 11, 13, 17, 99};

<<<<<<< HEAD
	@Test
	public void testEchoUdpServer() throws IOException {
		DatagramChannel serverDatagramChannel = createDatagramChannel(DatagramSocketSettings.create(), SERVER_ADDRESS, null);
		AsyncUdpSocketImpl serverSocket = AsyncUdpSocketImpl.create(Eventloop.getCurrentEventloop(), serverDatagramChannel);
		serverSocket.setEventHandler(new AsyncUdpSocket.EventHandler() {
=======
	private AsyncUdpSocketImpl getEchoServerUdpSocket(DatagramChannel serverChannel) {
		AsyncUdpSocketImpl socket = AsyncUdpSocketImpl.create(eventloop, serverChannel);
		socket.setEventHandler(new EventHandler() {
>>>>>>> 962c9125
			@Override
			public void onRegistered() {
				serverSocket.receive();
			}

			@Override
			public void onReceive(UdpPacket packet) {
				serverSocket.send(packet);
			}

			@Override
			public void onSend() {
				serverSocket.close();
			}

			@Override
			public void onClosedWithError(Exception e) {
				throw new AssertionError(e);
			}
		});
		serverSocket.register();

<<<<<<< HEAD
		DatagramChannel clientDatagramChannel = createDatagramChannel(DatagramSocketSettings.create(), null, null);
		AsyncUdpSocketImpl clientSocket = AsyncUdpSocketImpl.create(Eventloop.getCurrentEventloop(), clientDatagramChannel);
		clientSocket.setEventHandler(new AsyncUdpSocket.EventHandler() {
=======
	private AsyncUdpSocketImpl getClientUdpSocket(DatagramChannel clientChannel) {
		AsyncUdpSocketImpl socket = AsyncUdpSocketImpl.create(eventloop, clientChannel);
		socket.setEventHandler(new EventHandler() {
>>>>>>> 962c9125
			@Override
			public void onRegistered() {
				clientSocket.send(UdpPacket.of(ByteBuf.wrapForReading(bytesToSend), SERVER_ADDRESS));
			}

			@Override
			public void onReceive(UdpPacket packet) {
				byte[] bytesReceived = packet.getBuf().array();
				byte[] message = new byte[packet.getBuf().readRemaining()];

				System.arraycopy(bytesReceived, 0, message, 0, packet.getBuf().readRemaining());
				assertArrayEquals(bytesToSend, message);

				packet.recycle();
				clientSocket.close();
			}

			@Override
			public void onSend() {
				clientSocket.receive();
			}

			@Override
			public void onClosedWithError(Exception e) {
				throw new AssertionError(e);
			}
		});
<<<<<<< HEAD
		clientSocket.register();
=======
		return socket;
	}

	@Rule
	public ByteBufRule byteBufRule = new ByteBufRule();

	@Test
	public void testEchoUdpServer() {
		eventloop.post(() -> {
			try {
				//  server
				DatagramChannel serverChannel = createDatagramChannel(DatagramSocketSettings.create(), SERVER_ADDRESS, null);
				AsyncUdpSocketImpl serverConnection = getEchoServerUdpSocket(serverChannel);
				serverConnection.register();

				// client
				DatagramChannel clientChannel = createDatagramChannel(DatagramSocketSettings.create(), null, null);
				AsyncUdpSocketImpl clientConnection = getClientUdpSocket(clientChannel);
				clientConnection.register();

			} catch (IOException e) {
				throw new AssertionError(e);
			}
		});

		eventloop.run();
>>>>>>> 962c9125
	}
}<|MERGE_RESOLUTION|>--- conflicted
+++ resolved
@@ -36,17 +36,11 @@
 
 	private final byte[] bytesToSend = {-127, 100, 0, 5, 11, 13, 17, 99};
 
-<<<<<<< HEAD
 	@Test
 	public void testEchoUdpServer() throws IOException {
 		DatagramChannel serverDatagramChannel = createDatagramChannel(DatagramSocketSettings.create(), SERVER_ADDRESS, null);
 		AsyncUdpSocketImpl serverSocket = AsyncUdpSocketImpl.create(Eventloop.getCurrentEventloop(), serverDatagramChannel);
-		serverSocket.setEventHandler(new AsyncUdpSocket.EventHandler() {
-=======
-	private AsyncUdpSocketImpl getEchoServerUdpSocket(DatagramChannel serverChannel) {
-		AsyncUdpSocketImpl socket = AsyncUdpSocketImpl.create(eventloop, serverChannel);
-		socket.setEventHandler(new EventHandler() {
->>>>>>> 962c9125
+		serverSocket.setEventHandler(new EventHandler() {
 			@Override
 			public void onRegistered() {
 				serverSocket.receive();
@@ -69,15 +63,9 @@
 		});
 		serverSocket.register();
 
-<<<<<<< HEAD
 		DatagramChannel clientDatagramChannel = createDatagramChannel(DatagramSocketSettings.create(), null, null);
 		AsyncUdpSocketImpl clientSocket = AsyncUdpSocketImpl.create(Eventloop.getCurrentEventloop(), clientDatagramChannel);
-		clientSocket.setEventHandler(new AsyncUdpSocket.EventHandler() {
-=======
-	private AsyncUdpSocketImpl getClientUdpSocket(DatagramChannel clientChannel) {
-		AsyncUdpSocketImpl socket = AsyncUdpSocketImpl.create(eventloop, clientChannel);
-		socket.setEventHandler(new EventHandler() {
->>>>>>> 962c9125
+		clientSocket.setEventHandler(new EventHandler() {
 			@Override
 			public void onRegistered() {
 				clientSocket.send(UdpPacket.of(ByteBuf.wrapForReading(bytesToSend), SERVER_ADDRESS));
@@ -105,35 +93,6 @@
 				throw new AssertionError(e);
 			}
 		});
-<<<<<<< HEAD
 		clientSocket.register();
-=======
-		return socket;
-	}
-
-	@Rule
-	public ByteBufRule byteBufRule = new ByteBufRule();
-
-	@Test
-	public void testEchoUdpServer() {
-		eventloop.post(() -> {
-			try {
-				//  server
-				DatagramChannel serverChannel = createDatagramChannel(DatagramSocketSettings.create(), SERVER_ADDRESS, null);
-				AsyncUdpSocketImpl serverConnection = getEchoServerUdpSocket(serverChannel);
-				serverConnection.register();
-
-				// client
-				DatagramChannel clientChannel = createDatagramChannel(DatagramSocketSettings.create(), null, null);
-				AsyncUdpSocketImpl clientConnection = getClientUdpSocket(clientChannel);
-				clientConnection.register();
-
-			} catch (IOException e) {
-				throw new AssertionError(e);
-			}
-		});
-
-		eventloop.run();
->>>>>>> 962c9125
 	}
 }