--- conflicted
+++ resolved
@@ -31,14 +31,9 @@
 	private final LogStreamConsumer_ByteBuffer logStreamConsumer_byteBuffer;
 
 	public LogStreamConsumer(Eventloop eventloop, LogFileSystem fileSystem, BufferSerializer<T> serializer,
-<<<<<<< HEAD
 	                         String logPartition, DateTimeFormatter dateTimeFormatter, long fileSwitchPeriod,
 	                         int bufferSize, int flushDelayMillis) {
-		StreamBinarySerializer<T> streamBinarySerializer = new StreamBinarySerializer<>(eventloop, serializer, bufferSize, StreamBinarySerializer.MAX_SIZE, flushDelayMillis, false);
-=======
-	                         String streamId, int bufferSize, int flushDelayMillis) {
-		this.streamBinarySerializer = new StreamBinarySerializer<>(eventloop, serializer, bufferSize, StreamBinarySerializer.MAX_SIZE, flushDelayMillis, true);
->>>>>>> c1883451
+		StreamBinarySerializer<T> streamBinarySerializer = new StreamBinarySerializer<>(eventloop, serializer, bufferSize, StreamBinarySerializer.MAX_SIZE, flushDelayMillis, true);
 		StreamLZ4Compressor streamCompressor = StreamLZ4Compressor.fastCompressor(eventloop);
 		logStreamConsumer_byteBuffer = new LogStreamConsumer_ByteBuffer(eventloop, dateTimeFormatter, fileSwitchPeriod,
 				fileSystem, logPartition);
