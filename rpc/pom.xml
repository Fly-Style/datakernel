<?xml version="1.0" encoding="UTF-8"?>
<project xmlns="http://maven.apache.org/POM/4.0.0"
         xmlns:xsi="http://www.w3.org/2001/XMLSchema-instance"
         xsi:schemaLocation="http://maven.apache.org/POM/4.0.0 http://maven.apache.org/xsd/maven-4.0.0.xsd">
    <modelVersion>4.0.0</modelVersion>
    <parent>
        <groupId>io.datakernel</groupId>
        <artifactId>datakernel</artifactId>
<<<<<<< HEAD
        <version>2.5.2-SNAPSHOT</version>
=======
        <version>2.4.1-SNAPSHOT</version>
>>>>>>> 06924c13
        <relativePath>../pom.xml</relativePath>
    </parent>

    <artifactId>datakernel-rpc</artifactId>

    <name>DataKernel: RPC</name>
    <description>
        High-performance and fault-tolerant remote procedure call module for building distributed applications.
    </description>

    <dependencies>
        <dependency>
            <groupId>io.datakernel</groupId>
            <artifactId>datakernel-eventloop</artifactId>
            <version>${project.version}</version>
        </dependency>
        <dependency>
            <groupId>io.datakernel</groupId>
            <artifactId>datakernel-serializer</artifactId>
            <version>${project.version}</version>
        </dependency>
        <dependency>
            <groupId>io.datakernel</groupId>
            <artifactId>datakernel-datastreams</artifactId>
            <version>${project.version}</version>
        </dependency>

        <dependency>
            <groupId>net.jpountz.lz4</groupId>
            <artifactId>lz4</artifactId>
        </dependency>
        <dependency>
            <groupId>com.google.guava</groupId>
            <artifactId>guava</artifactId>
            <scope>test</scope>
        </dependency>
    </dependencies>
</project><|MERGE_RESOLUTION|>--- conflicted
+++ resolved
@@ -6,11 +6,7 @@
     <parent>
         <groupId>io.datakernel</groupId>
         <artifactId>datakernel</artifactId>
-<<<<<<< HEAD
-        <version>2.5.2-SNAPSHOT</version>
-=======
-        <version>2.4.1-SNAPSHOT</version>
->>>>>>> 06924c13
+        <version>2.5.3-SNAPSHOT</version>
         <relativePath>../pom.xml</relativePath>
     </parent>
 
