--- conflicted
+++ resolved
@@ -34,11 +34,7 @@
 
 	@Test
 	public void testBooleanConverter() {
-<<<<<<< HEAD
 		ConfigConverter<Boolean> booleanConverter = ofBoolean();
-=======
-		ConfigConverter<Boolean> booleanConverter = ConfigConverters.ofBoolean();
->>>>>>> 494a565b
 		String inputString1 = "true";
 		String inputString2 = "false";
 		ConfigTree config1 = ConfigTree.newInstance().registerConverter(Boolean.class, ofBoolean());
@@ -157,39 +153,33 @@
 	@Test
 	public void testListConverter() {
 		ConfigConverter<List<Integer>> listConverter = ConfigConverters.ofList(ConfigConverters.ofInteger(), ",");
-<<<<<<< HEAD
-		String inputData = "1, 5,10";
+		String inputData = "1, 5,   10   ";
 		ConfigTree root = ConfigTree.newInstance().registerConverter(new TypeToken<List<Integer>>() {}, listConverter);
 		root.set("key1", inputData);
 
-		assertEquals(asList(1, 5, 10), listConverter.get((ConfigTree) root.getChild("key1")));
-=======
-		String inputData = "1, 5,   10   ";
-		Config root = new Config();
-		root.set("key1", inputData);
+		List<Integer> expected = asList(1, 5, 10);
+		assertEquals(expected, listConverter.get((ConfigTree) root.getChild("key1")));
 
-		List<Integer> expected = asList(1, 5, 10);
-		assertEquals(expected, listConverter.get(root.getChild("key1")));
-
-		listConverter.set(root.getChild("key2"), expected);
-		assertEquals(expected, listConverter.get(root.getChild("key2")));
+		listConverter.set(((ConfigTree) root.getChild("key2")), expected);
+		assertEquals(expected, listConverter.get((ConfigTree) root.getChild("key2")));
 	}
 
 	@Test
 	public void testMapConverter() throws Exception {
 		ConfigConverter<Map<String, Integer>> mapConverter = ConfigConverters.ofMap(ConfigConverters.ofString(), ConfigConverters.ofInteger());
 		String input = "key1=42, key2 =11 ,  key3 =   -100   ,  ";
-		Config root = new Config();
-		root.set("map1", input);
+		ConfigTree root = ConfigTree.newInstance().registerConverter(new TypeToken<Map<String, Integer>>() {}, mapConverter);
 
 		Map<String, Integer> expected = new HashMap<>();
 		expected.put("key1", 42);
 		expected.put("key2", 11);
 		expected.put("key3", -100);
-		assertEquals(expected, mapConverter.get(root.getChild("map1")));
+		root.set("map1", input);
+		assertEquals(expected, mapConverter.get((ConfigTree) root.getChild("map1")));
 
-		mapConverter.set(root.getChild("map2"), expected);
-		assertEquals(expected, mapConverter.get(root.getChild("map2")));
->>>>>>> 494a565b
+//		root.set();
+		mapConverter.set(((ConfigTree) root.getChild("map2")), expected);
+		;
+		assertEquals(expected, mapConverter.get((ConfigTree) root.getChild("map2")));
 	}
 }