--- conflicted
+++ resolved
@@ -89,16 +89,8 @@
 		String resultFile = "file_uploaded.txt";
 
 		upload(resultFile, CONTENT)
-<<<<<<< HEAD
-				.whenComplete(($, err) -> server.close())
+				.whenComplete(($, e) -> server.close())
 				.whenComplete(assertComplete($ -> assertArrayEquals(CONTENT, Files.readAllBytes(storage.resolve(resultFile)))));
-=======
-				.whenComplete(($, e) -> server.close())
-				.whenComplete(assertComplete());
-		eventloop.run();
-
-		assertArrayEquals(CONTENT, Files.readAllBytes(storage.resolve(resultFile)));
->>>>>>> 962c9125
 	}
 
 	@Test
@@ -107,23 +99,12 @@
 
 		Promises.all(IntStream.range(0, 10)
 				.mapToObj(i -> SerialSupplier.of(ByteBuf.wrapForReading(CONTENT)).streamTo(client.uploadSerial("file" + i))))
-<<<<<<< HEAD
-				.whenComplete(($, err) -> server.close())
+				.whenComplete(($, e) -> server.close())
 				.whenComplete(assertComplete($ -> {
 					for (int i = 0; i < files; i++) {
 						assertArrayEquals(CONTENT, Files.readAllBytes(storage.resolve("file" + i)));
 					}
 				}));
-=======
-				.whenComplete(($, e) -> server.close())
-				.whenComplete(assertComplete());
-
-		eventloop.run();
-
-		for (int i = 0; i < files; i++) {
-			assertArrayEquals(CONTENT, Files.readAllBytes(storage.resolve("file" + i)));
-		}
->>>>>>> 962c9125
 	}
 
 	@Test
@@ -131,16 +112,8 @@
 		String resultFile = "big file_uploaded.txt";
 
 		upload(resultFile, BIG_FILE)
-<<<<<<< HEAD
-				.whenComplete(($, err) -> server.close())
+				.whenComplete(($, e) -> server.close())
 				.whenComplete(assertComplete($ -> assertArrayEquals(BIG_FILE, Files.readAllBytes(storage.resolve(resultFile)))));
-=======
-				.whenComplete(($, e) -> server.close())
-				.whenComplete(assertComplete());
-		eventloop.run();
-
-		assertArrayEquals(BIG_FILE, Files.readAllBytes(storage.resolve(resultFile)));
->>>>>>> 962c9125
 	}
 
 	@Test
@@ -148,16 +121,8 @@
 		String resultFile = "this/is/not/empty/directory/2/file2_uploaded.txt";
 
 		upload(resultFile, CONTENT)
-<<<<<<< HEAD
-				.whenComplete(($, err) -> server.close())
+				.whenComplete(($, e) -> server.close())
 				.whenComplete(assertComplete($ -> assertArrayEquals(CONTENT, Files.readAllBytes(storage.resolve(resultFile)))));
-=======
-				.whenComplete(($, e) -> server.close())
-				.whenComplete(assertComplete());
-		eventloop.run();
-
-		assertArrayEquals(CONTENT, Files.readAllBytes(storage.resolve(resultFile)));
->>>>>>> 962c9125
 	}
 
 	@Test
@@ -166,20 +131,11 @@
 
 		upload(resultFile, CONTENT)
 				.thenCompose($ -> upload(resultFile, CONTENT))
-<<<<<<< HEAD
-				.whenComplete(($, err) -> server.close())
+				.whenComplete(($, e) -> server.close())
 				.whenComplete(assertFailure(RemoteFsException.class, "FileAlreadyExistsException"))
 				.whenComplete(asserting(($, e) -> {
 					assertArrayEquals(CONTENT, Files.readAllBytes(storage.resolve(resultFile)));
 				}));
-=======
-				.whenComplete(($, e) -> server.close())
-				.whenComplete(assertFailure(RemoteFsException.class, "FileAlreadyExistsException"));
-
-		eventloop.run();
-
-		assertArrayEquals(CONTENT, Files.readAllBytes(storage.resolve(resultFile)));
->>>>>>> 962c9125
 	}
 
 	@Test
@@ -213,23 +169,10 @@
 		assertArrayEquals(queue.takeRemaining().asArray(), Files.readAllBytes(storage.resolve(resultFile)));
 	}
 
-<<<<<<< HEAD
 	private Promise<ByteBuf> download(String file) {
 		return client.download(file)
 				.thenCompose(supplier -> supplier.toCollector(ByteBufQueue.collector()))
-				.whenComplete(($, err) -> server.close());
-=======
-	private ByteBuf download(String file) {
-		ByteBufQueue queue = new ByteBufQueue();
-
-		client.downloadSerial(file)
-				.streamTo(SerialConsumer.of(AsyncConsumer.of(queue::add)))
-				.whenComplete(($, e) -> server.close())
-				.whenComplete(assertComplete());
-
-		eventloop.run();
-		return queue.takeRemaining();
->>>>>>> 962c9125
+				.whenComplete(($, e) -> server.close());
 	}
 
 	@Test
@@ -269,23 +212,12 @@
 		}
 
 		Promises.all(tasks)
-<<<<<<< HEAD
-				.whenComplete(($, err) -> server.close())
+				.whenComplete(($, e) -> server.close())
 				.whenComplete(assertComplete($ -> {
 					for (int i = 0; i < tasks.size(); i++) {
 						assertArrayEquals(CONTENT, Files.readAllBytes(storage.resolve("file" + i)));
 					}
 				}));
-=======
-				.whenComplete(($, e) -> server.close())
-				.whenComplete(assertComplete());
-
-		eventloop.run();
-
-		for (int i = 0; i < tasks.size(); i++) {
-			assertArrayEquals(CONTENT, Files.readAllBytes(storage.resolve("file" + i)));
-		}
->>>>>>> 962c9125
 	}
 
 	@Test
@@ -294,17 +226,8 @@
 		Files.write(storage.resolve(file), CONTENT);
 
 		client.delete(file)
-<<<<<<< HEAD
-				.whenComplete(($, err) -> server.close())
+				.whenComplete(($, e) -> server.close())
 				.whenComplete(assertComplete($ -> assertFalse(Files.exists(storage.resolve(file)))));
-=======
-				.whenComplete(($, e) -> server.close())
-				.whenComplete(assertComplete());
-
-		eventloop.run();
-
-		assertFalse(Files.exists(storage.resolve(file)));
->>>>>>> 962c9125
 	}
 
 	@Test
@@ -330,32 +253,11 @@
 		}
 
 		client.list()
-<<<<<<< HEAD
 				.whenComplete(($, e) -> server.close())
 				.whenComplete(assertComplete(list ->
 						assertEquals(expected, list.stream()
 								.map(FileMetadata::getFilename)
 								.collect(toSet()))));
-=======
-				.whenComplete((list, e) -> {
-					if (e == null) {
-						assert list != null;
-						actual.addAll(list);
-					}
-					server.close();
-				});
-
-		eventloop.run();
-
-		Comparator<FileMetadata> comparator = Comparator.comparing(FileMetadata::getFilename);
-		actual.sort(comparator);
-		expected.sort(comparator);
-
-		assertEquals(expected.size(), actual.size());
-		for (int i = 0; i < expected.size(); i++) {
-			assertTrue(expected.get(i).equalsIgnoringTimestamp(actual.get(i)));
-		}
->>>>>>> 962c9125
 	}
 
 	@Test
@@ -374,25 +276,9 @@
 		Files.write(storage.resolve("subfolder2/subsubfolder/file1.txt"), CONTENT);
 		Files.write(storage.resolve("subfolder2/subsubfolder/first file.txt"), CONTENT);
 
-<<<<<<< HEAD
 		Set<String> expected1 = new HashSet<>();
 		expected1.add("file1.txt");
 		expected1.add("first file.txt");
-=======
-		List<FileMetadata> expected = new ArrayList<>();
-		expected.add(new FileMetadata("file1.txt", 7, 0));
-		expected.add(new FileMetadata("first file.txt", 7, 0));
-
-		List<FileMetadata> expected2 = new ArrayList<>(expected);
-		expected2.add(new FileMetadata("subsubfolder/file1.txt", 7, 0));
-		expected2.add(new FileMetadata("subsubfolder/first file.txt", 7, 0));
-
-		List<FileMetadata> actual = new ArrayList<>();
-		List<FileMetadata> actual2 = new ArrayList<>();
-
-		Promises.all(client.subfolder("subfolder1").list().whenResult(actual::addAll),
-				client.subfolder("subfolder2").list().whenResult(actual2::addAll)).whenComplete(($, e) -> server.close());
->>>>>>> 962c9125
 
 		Set<String> expected2 = new HashSet<>(expected1);
 		expected2.add("subsubfolder/file1.txt");
