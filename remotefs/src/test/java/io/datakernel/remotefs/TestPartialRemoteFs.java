/*
 * Copyright (C) 2015-2018 SoftIndex LLC.
 *
 * Licensed under the Apache License, Version 2.0 (the "License");
 * you may not use this file except in compliance with the License.
 * You may obtain a copy of the License at
 *
 * http://www.apache.org/licenses/LICENSE-2.0
 *
 * Unless required by applicable law or agreed to in writing, software
 * distributed under the License is distributed on an "AS IS" BASIS,
 * WITHOUT WARRANTIES OR CONDITIONS OF ANY KIND, either express or implied.
 * See the License for the specific language governing permissions and
 * limitations under the License.
 */

package io.datakernel.remotefs;

import io.datakernel.bytebuf.ByteBuf;
import io.datakernel.eventloop.Eventloop;
import io.datakernel.serial.SerialConsumer;
import io.datakernel.serial.SerialSupplier;
import io.datakernel.serial.file.SerialFileWriter;
import io.datakernel.stream.processor.DatakernelRunner;
import org.junit.Before;
import org.junit.Rule;
import org.junit.Test;
import org.junit.rules.TemporaryFolder;
import org.junit.runner.RunWith;

import java.io.IOException;
import java.net.InetSocketAddress;
import java.nio.file.Files;
import java.nio.file.Path;
import java.util.concurrent.ExecutorService;
import java.util.concurrent.Executors;
import java.util.concurrent.ThreadLocalRandom;

import static io.datakernel.test.TestUtils.assertComplete;
import static io.datakernel.test.TestUtils.assertFailure;
import static java.nio.charset.StandardCharsets.UTF_8;
import static org.junit.Assert.assertArrayEquals;

@RunWith(DatakernelRunner.class)
public final class TestPartialRemoteFs {
	private static final int PORT = 5436;
	private static final String FILE = "file.txt";
	private static final byte[] CONTENT = "test content of the file".getBytes(UTF_8);

	private static final InetSocketAddress ADDRESS = new InetSocketAddress("localhost", PORT);

	@Rule
	public TemporaryFolder tempFolder = new TemporaryFolder();

	private RemoteFsServer server;
	private RemoteFsClient client;
	private ExecutorService executor;

	private Path serverStorage;
	private Path clientStorage;

	@Before
	public void setup() throws IOException {
		executor = Executors.newSingleThreadExecutor();

		serverStorage = tempFolder.newFolder().toPath();
		clientStorage = tempFolder.newFolder().toPath();
		server = RemoteFsServer.create(Eventloop.getCurrentEventloop(), executor, serverStorage).withListenAddress(ADDRESS);
		server.listen();
		client = RemoteFsClient.create(Eventloop.getCurrentEventloop(), ADDRESS);

		Files.write(serverStorage.resolve(FILE), CONTENT);
	}

	@Test
	public void justDownload() throws IOException {
<<<<<<< HEAD
		client.downloadSerial(FILE)
				.streamTo(SerialFileWriter.create(executor, clientStorage.resolve(FILE)))
				.whenComplete(($, err) -> server.close())
				.whenComplete(assertComplete($ -> assertArrayEquals(CONTENT, Files.readAllBytes(clientStorage.resolve(FILE)))));
=======

		client.downloadSerial(FILE).streamTo(SerialFileWriter.create(executor, clientStorage.resolve(FILE)))
				.whenComplete(($, e) -> server.close())
				.whenComplete(assertComplete());

		eventloop.run();

		assertArrayEquals(CONTENT, Files.readAllBytes(clientStorage.resolve(FILE)));
>>>>>>> 962c9125
	}

	@Test
	public void ensuredUpload() {
		byte[] data = new byte[10 * (1 << 20)]; // 10 mb
		ThreadLocalRandom.current().nextBytes(data);

		SerialSupplier<ByteBuf> supplier = SerialSupplier.of(ByteBuf.wrapForReading(data));
		SerialConsumer<ByteBuf> consumer = client.uploadSerial("test_big_file.bin", ".upload");

		supplier.streamTo(consumer)
<<<<<<< HEAD
				.whenComplete(($, err) -> server.close())
				.whenComplete(assertComplete($ ->
						assertArrayEquals(data, Files.readAllBytes(serverStorage.resolve("test_big_file.bin")))));
=======
				.whenComplete(($, e) -> server.close())
				.whenComplete(assertComplete());

		eventloop.run();

		assertArrayEquals(data, Files.readAllBytes(serverStorage.resolve("test_big_file.bin")));
>>>>>>> 962c9125
	}

	@Test
	public void downloadPrefix() throws IOException {
		client.downloadSerial(FILE, 0, 12).streamTo(SerialFileWriter.create(executor, clientStorage.resolve(FILE)))
<<<<<<< HEAD
				.whenComplete(($, err) -> server.close())
				.whenComplete(assertComplete($ ->
						assertArrayEquals("test content".getBytes(UTF_8), Files.readAllBytes(clientStorage.resolve(FILE)))));
=======
				.whenComplete(($, e) -> server.close())
				.whenComplete(assertComplete());

		eventloop.run();

		assertArrayEquals("test content".getBytes(UTF_8), Files.readAllBytes(clientStorage.resolve(FILE)));
>>>>>>> 962c9125
	}

	@Test
	public void downloadSuffix() throws IOException {
		client.downloadSerial(FILE, 13).streamTo(SerialFileWriter.create(executor, clientStorage.resolve(FILE)))
<<<<<<< HEAD
				.whenComplete(($, err) -> server.close())
				.whenComplete(assertComplete($ ->
						assertArrayEquals("of the file".getBytes(UTF_8), Files.readAllBytes(clientStorage.resolve(FILE)))));
=======
				.whenComplete(($, e) -> server.close())
				.whenComplete(assertComplete());

		eventloop.run();

		assertArrayEquals("of the file".getBytes(UTF_8), Files.readAllBytes(clientStorage.resolve(FILE)));
>>>>>>> 962c9125
	}

	@Test
	public void downloadPart() throws IOException {
		client.downloadSerial(FILE, 5, 10).streamTo(SerialFileWriter.create(executor, clientStorage.resolve(FILE)))
<<<<<<< HEAD
				.whenComplete(($, err) -> server.close())
				.whenComplete(assertComplete($ ->
						assertArrayEquals("content of".getBytes(UTF_8), Files.readAllBytes(clientStorage.resolve(FILE)))));
=======
				.whenComplete(($, e) -> server.close())
				.whenComplete(assertComplete());

		eventloop.run();

		assertArrayEquals("content of".getBytes(UTF_8), Files.readAllBytes(clientStorage.resolve(FILE)));
>>>>>>> 962c9125
	}

	@Test
	public void downloadOverSuffix() throws IOException {
		client.downloadSerial(FILE, 13, 123).streamTo(SerialFileWriter.create(executor, clientStorage.resolve(FILE)))
				.whenComplete(($, e) -> server.close())
				.whenComplete(assertFailure(RemoteFsException.class, "Boundaries exceed file size"));
	}

	@Test
	public void downloadOver() throws IOException {
		client.downloadSerial(FILE, 123, 123).streamTo(SerialFileWriter.create(executor, clientStorage.resolve(FILE)))
				.whenComplete(($, e) -> server.close())
				.whenComplete(assertFailure(RemoteFsException.class, "Offset exceeds file size"));
	}

	@Test
	public void overridingUpload() throws IOException {
		Path path = serverStorage.resolve("test_file.txt");
		String content = "Hello! Ima slow green fox, running over an active dog";
		String override = "over an active dog, that is the best dog ever possible in existense";
		String updated = "Hello! Ima slow green fox, running over an active dog, that is the best dog ever possible in existense";

		Files.write(path, content.getBytes(UTF_8));

		SerialSupplier.of(ByteBuf.wrapForReading(override.getBytes(UTF_8)))
				.streamTo(client.uploadSerial(path.getFileName().toString(), 35))
<<<<<<< HEAD
				.whenComplete(($, err) -> server.close())
				.whenComplete(assertComplete($ ->
						assertArrayEquals(updated.getBytes(UTF_8), Files.readAllBytes(path))));
=======
				.whenComplete(($, e) -> server.close())
				.whenComplete(assertComplete());

		eventloop.run();

		assertArrayEquals(updated.getBytes(UTF_8), Files.readAllBytes(path));
>>>>>>> 962c9125
	}
}<|MERGE_RESOLUTION|>--- conflicted
+++ resolved
@@ -74,21 +74,10 @@
 
 	@Test
 	public void justDownload() throws IOException {
-<<<<<<< HEAD
 		client.downloadSerial(FILE)
 				.streamTo(SerialFileWriter.create(executor, clientStorage.resolve(FILE)))
-				.whenComplete(($, err) -> server.close())
+				.whenComplete(($, e) -> server.close())
 				.whenComplete(assertComplete($ -> assertArrayEquals(CONTENT, Files.readAllBytes(clientStorage.resolve(FILE)))));
-=======
-
-		client.downloadSerial(FILE).streamTo(SerialFileWriter.create(executor, clientStorage.resolve(FILE)))
-				.whenComplete(($, e) -> server.close())
-				.whenComplete(assertComplete());
-
-		eventloop.run();
-
-		assertArrayEquals(CONTENT, Files.readAllBytes(clientStorage.resolve(FILE)));
->>>>>>> 962c9125
 	}
 
 	@Test
@@ -100,69 +89,33 @@
 		SerialConsumer<ByteBuf> consumer = client.uploadSerial("test_big_file.bin", ".upload");
 
 		supplier.streamTo(consumer)
-<<<<<<< HEAD
-				.whenComplete(($, err) -> server.close())
+				.whenComplete(($, e) -> server.close())
 				.whenComplete(assertComplete($ ->
 						assertArrayEquals(data, Files.readAllBytes(serverStorage.resolve("test_big_file.bin")))));
-=======
-				.whenComplete(($, e) -> server.close())
-				.whenComplete(assertComplete());
-
-		eventloop.run();
-
-		assertArrayEquals(data, Files.readAllBytes(serverStorage.resolve("test_big_file.bin")));
->>>>>>> 962c9125
 	}
 
 	@Test
 	public void downloadPrefix() throws IOException {
 		client.downloadSerial(FILE, 0, 12).streamTo(SerialFileWriter.create(executor, clientStorage.resolve(FILE)))
-<<<<<<< HEAD
-				.whenComplete(($, err) -> server.close())
+				.whenComplete(($, e) -> server.close())
 				.whenComplete(assertComplete($ ->
 						assertArrayEquals("test content".getBytes(UTF_8), Files.readAllBytes(clientStorage.resolve(FILE)))));
-=======
-				.whenComplete(($, e) -> server.close())
-				.whenComplete(assertComplete());
-
-		eventloop.run();
-
-		assertArrayEquals("test content".getBytes(UTF_8), Files.readAllBytes(clientStorage.resolve(FILE)));
->>>>>>> 962c9125
 	}
 
 	@Test
 	public void downloadSuffix() throws IOException {
 		client.downloadSerial(FILE, 13).streamTo(SerialFileWriter.create(executor, clientStorage.resolve(FILE)))
-<<<<<<< HEAD
-				.whenComplete(($, err) -> server.close())
+				.whenComplete(($, e) -> server.close())
 				.whenComplete(assertComplete($ ->
 						assertArrayEquals("of the file".getBytes(UTF_8), Files.readAllBytes(clientStorage.resolve(FILE)))));
-=======
-				.whenComplete(($, e) -> server.close())
-				.whenComplete(assertComplete());
-
-		eventloop.run();
-
-		assertArrayEquals("of the file".getBytes(UTF_8), Files.readAllBytes(clientStorage.resolve(FILE)));
->>>>>>> 962c9125
 	}
 
 	@Test
 	public void downloadPart() throws IOException {
 		client.downloadSerial(FILE, 5, 10).streamTo(SerialFileWriter.create(executor, clientStorage.resolve(FILE)))
-<<<<<<< HEAD
-				.whenComplete(($, err) -> server.close())
+				.whenComplete(($, e) -> server.close())
 				.whenComplete(assertComplete($ ->
 						assertArrayEquals("content of".getBytes(UTF_8), Files.readAllBytes(clientStorage.resolve(FILE)))));
-=======
-				.whenComplete(($, e) -> server.close())
-				.whenComplete(assertComplete());
-
-		eventloop.run();
-
-		assertArrayEquals("content of".getBytes(UTF_8), Files.readAllBytes(clientStorage.resolve(FILE)));
->>>>>>> 962c9125
 	}
 
 	@Test
@@ -190,17 +143,8 @@
 
 		SerialSupplier.of(ByteBuf.wrapForReading(override.getBytes(UTF_8)))
 				.streamTo(client.uploadSerial(path.getFileName().toString(), 35))
-<<<<<<< HEAD
-				.whenComplete(($, err) -> server.close())
+				.whenComplete(($, e) -> server.close())
 				.whenComplete(assertComplete($ ->
 						assertArrayEquals(updated.getBytes(UTF_8), Files.readAllBytes(path))));
-=======
-				.whenComplete(($, e) -> server.close())
-				.whenComplete(assertComplete());
-
-		eventloop.run();
-
-		assertArrayEquals(updated.getBytes(UTF_8), Files.readAllBytes(path));
->>>>>>> 962c9125
 	}
 }