/*
 * Copyright (C) 2015 SoftIndex LLC.
 *
 * Licensed under the Apache License, Version 2.0 (the "License");
 * you may not use this file except in compliance with the License.
 * You may obtain a copy of the License at
 *
 * http://www.apache.org/licenses/LICENSE-2.0
 *
 * Unless required by applicable law or agreed to in writing, software
 * distributed under the License is distributed on an "AS IS" BASIS,
 * WITHOUT WARRANTIES OR CONDITIONS OF ANY KIND, either express or implied.
 * See the License for the specific language governing permissions and
 * limitations under the License.
 */

package io.datakernel.datagraph.node;

import com.google.common.base.Function;
import io.datakernel.datagraph.graph.StreamId;
import io.datakernel.datagraph.graph.TaskContext;
import io.datakernel.stream.processor.StreamMerger;

import java.util.*;

import static io.datakernel.stream.processor.StreamMerger.streamMerger;
import static java.util.Collections.singletonList;

/**
 * Represents a node, which merges many data streams into one, based on a logic, defined by key function and key comparator.
 *
 * @param <K> keys data type
 * @param <T> data items type
 */
public final class NodeMerge<K, T> implements Node {
	private final Function<T, K> keyFunction;
	private final Comparator<K> keyComparator;
	private final boolean deduplicate;

	private final List<StreamId> inputs = new ArrayList<>();
	private final StreamId output = new StreamId();

	public NodeMerge(Function<T, K> keyFunction, Comparator<K> keyComparator, boolean deduplicate) {
		this.keyFunction = keyFunction;
		this.keyComparator = keyComparator;
		this.deduplicate = deduplicate;
	}

	public void addInput(StreamId input) {
		inputs.add(input);
	}

	public StreamId getOutput() {
		return output;
	}

	@Override
	public Collection<StreamId> getOutputs() {
		return singletonList(output);
	}

	@Override
	public void createAndBind(TaskContext taskContext) {
<<<<<<< HEAD
		StreamMerger<K, T> streamMerger = StreamMerger.create(taskContext.getEventloop(), keyFunction, keyComparator, deduplicate);
=======
		StreamMerger<K, T> streamMerger = streamMerger(taskContext.getEventloop(), keyFunction, keyComparator, deduplicate);
>>>>>>> d77892a9
		for (StreamId input : inputs) {
			taskContext.bindChannel(input, streamMerger.newInput());
		}
		taskContext.export(output, streamMerger.getOutput());
	}
}<|MERGE_RESOLUTION|>--- conflicted
+++ resolved
@@ -23,7 +23,6 @@
 
 import java.util.*;
 
-import static io.datakernel.stream.processor.StreamMerger.streamMerger;
 import static java.util.Collections.singletonList;
 
 /**
@@ -61,11 +60,7 @@
 
 	@Override
 	public void createAndBind(TaskContext taskContext) {
-<<<<<<< HEAD
 		StreamMerger<K, T> streamMerger = StreamMerger.create(taskContext.getEventloop(), keyFunction, keyComparator, deduplicate);
-=======
-		StreamMerger<K, T> streamMerger = streamMerger(taskContext.getEventloop(), keyFunction, keyComparator, deduplicate);
->>>>>>> d77892a9
 		for (StreamId input : inputs) {
 			taskContext.bindChannel(input, streamMerger.newInput());
 		}
