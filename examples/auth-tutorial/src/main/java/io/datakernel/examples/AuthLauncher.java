package io.datakernel.examples;

import io.datakernel.async.Promise;
import io.datakernel.di.module.AbstractModule;
import io.datakernel.di.module.Module;
import io.datakernel.di.module.Provides;
import io.datakernel.eventloop.Eventloop;
import io.datakernel.http.*;
import io.datakernel.http.session.SessionServlet;
import io.datakernel.http.session.SessionStore;
import io.datakernel.http.session.SessionStoreInMemory;
import io.datakernel.launchers.http.HttpServerLauncher;
import io.datakernel.loader.StaticLoader;

import java.util.Collection;
import java.util.Map;
import java.util.UUID;
import java.util.function.Supplier;

import static io.datakernel.bytebuf.ByteBufStrings.wrapUtf8;
import static io.datakernel.http.AsyncServletDecorator.loadBody;
import static io.datakernel.http.HttpMethod.GET;
import static io.datakernel.http.HttpMethod.POST;
import static io.datakernel.loader.StaticLoaders.ofClassPath;
import static io.datakernel.util.CollectionUtils.list;
import static java.util.concurrent.Executors.newSingleThreadExecutor;

//[START EXAMPLE]
public class AuthLauncher extends HttpServerLauncher {
	@Override
	protected Collection<Module> getBusinessLogicModules() {
		return list(new AbstractModule() {
			@Provides
<<<<<<< HEAD
			@Singleton
			AuthService loginService() {
				return new AuthServiceImpl();
=======
			LoginService loginService() {
				return new LoginServiceImpl();
>>>>>>> c535bef7
			}

			@Provides
			StaticLoader staticLoader() {
				return ofClassPath(newSingleThreadExecutor(), "site/");
			}

			@Provides
<<<<<<< HEAD
			@Singleton
			AsyncServlet mainServlet(AuthService authService, StaticLoader staticLoader, Eventloop eventloop) {
				SessionStore<String> store = new SessionStoreInMemory<>();
=======
			AsyncServlet mainServlet(LoginService loginService, StaticLoader staticLoader, Eventloop eventloop) {
				SessionStore<String> store = new InMemorySessionStore<>();
>>>>>>> c535bef7
				Supplier<String> sessionIdSupplier = () -> UUID.randomUUID().toString();
				String sessionId = "SESSION_ID";
				return SessionServlet.create(store, sessionId,
						RoutingServlet.create()
								//[START REGION_1]
								.with("/", request -> Promise.of(HttpResponse.redirect302("/login")))
								//[END REGION_1]
								.with(GET, "/signup", SingleResourceStaticServlet.create(eventloop, staticLoader, "signup.html"))
								.with(GET, "/login", SingleResourceStaticServlet.create(eventloop, staticLoader, "login.html"))
								.with(POST, "/login", loadBody()
										.serve(request -> {
											Map<String, String> params = request.getPostParameters();
											String username = params.get("username");
											String password = params.get("password");
											if (authService.authorize(username, password)) {
												String id = sessionIdSupplier.get();

												store.save(id, "My saved object in session");
												return Promise.of(HttpResponse.redirect302("/members")
														.withCookie(HttpCookie.of(sessionId, id)));
											}
											return staticLoader.getResource("errorPage.html")
													.then(body -> Promise.of(HttpResponse.ofCode(404)
															.withBody(body)));
										}))
								.with(POST, "/signup", loadBody()
										.serve(request -> {
											Map<String, String> params = request.getPostParameters();
											String username = params.get("username");
											String password = params.get("password");

											if (username != null && password != null) {
												authService.register(username, password);
											}
											return Promise.of(HttpResponse.redirect302("/login"));
										})),
						RoutingServlet.create()
								//[START REGION_2]
								.with("/", request -> Promise.of(HttpResponse.redirect302("/members")))
								//[END REGION_2]
								//[START REGION_3]
								.with("/members/*", RoutingServlet.create()
										.with(GET, "/", $ -> staticLoader.getResource("index.html")
												.then(body -> Promise.of(HttpResponse.ok200()
														.withBody(body))))
										//[START REGION_4]
										.with(GET, "/cookie", request -> Promise.of(HttpResponse.ok200()
												.withBody(wrapUtf8(request.getAttachment(String.class)))))
										//[END REGION_4]
										.with(POST, "/logout", request -> {
											String id = request.getCookie(sessionId);
											if (id != null) {
												return Promise.of(HttpResponse.redirect302("/")
														.withCookie(HttpCookie.of(sessionId, id)
																.withPath("/")
																.withMaxAge(0)));
											}
											return Promise.of(HttpResponse.ofCode(404));
										}))
						//[END REGION_3]
				);

			}
		});
	}

	public static void main(String[] args) throws Exception {
		AuthLauncher launcher = new AuthLauncher();
		launcher.launch(args);
	}
}
//[END EXAMPLE]<|MERGE_RESOLUTION|>--- conflicted
+++ resolved
@@ -31,14 +31,8 @@
 	protected Collection<Module> getBusinessLogicModules() {
 		return list(new AbstractModule() {
 			@Provides
-<<<<<<< HEAD
-			@Singleton
 			AuthService loginService() {
 				return new AuthServiceImpl();
-=======
-			LoginService loginService() {
-				return new LoginServiceImpl();
->>>>>>> c535bef7
 			}
 
 			@Provides
@@ -47,14 +41,8 @@
 			}
 
 			@Provides
-<<<<<<< HEAD
-			@Singleton
 			AsyncServlet mainServlet(AuthService authService, StaticLoader staticLoader, Eventloop eventloop) {
 				SessionStore<String> store = new SessionStoreInMemory<>();
-=======
-			AsyncServlet mainServlet(LoginService loginService, StaticLoader staticLoader, Eventloop eventloop) {
-				SessionStore<String> store = new InMemorySessionStore<>();
->>>>>>> c535bef7
 				Supplier<String> sessionIdSupplier = () -> UUID.randomUUID().toString();
 				String sessionId = "SESSION_ID";
 				return SessionServlet.create(store, sessionId,
