package io.global.ot.chat;

import io.datakernel.codec.StructuredCodec;
import io.datakernel.config.Config;
import io.datakernel.config.ConfigModule;
import io.datakernel.di.annotation.Inject;
import io.datakernel.di.annotation.Named;
import io.datakernel.di.core.Key;
import io.datakernel.di.module.Module;
import io.datakernel.http.AsyncHttpServer;
import io.datakernel.launcher.Launcher;
import io.datakernel.ot.OTSystem;
import io.datakernel.service.ServiceGraphModule;
import io.global.chat.chatroom.messages.Message;
import io.global.chat.chatroom.messages.MessageOperation;
import io.global.common.ExampleCommonModule;
import io.global.common.ot.OTCommonModule;
import io.global.launchers.GlobalNodesModule;
<<<<<<< HEAD
=======
import io.global.ot.chat.operations.ChatOperation;
import io.global.ot.chat.operations.Utils;
>>>>>>> c12d8db2

import java.util.function.Function;

import static io.datakernel.config.Config.ofProperties;
<<<<<<< HEAD
import static io.global.chat.Utils.MESSAGE_OPERATION_CODEC;
import static io.global.chat.chatroom.messages.MessagesOTSystem.createOTSystem;
import static java.lang.Boolean.parseBoolean;
import static java.util.Arrays.asList;
=======
import static io.datakernel.di.module.Modules.combine;
import static io.datakernel.di.module.Modules.override;
import static io.global.ot.chat.operations.ChatOperation.OPERATION_CODEC;
import static io.global.ot.chat.operations.Utils.DIFF_TO_STRING;
>>>>>>> c12d8db2

public final class GlobalChatDemoApp extends Launcher {
	public static final String PROPERTIES_FILE = "client.properties";
	public static final String CREDENTIALS_FILE = "credentials.properties";
	public static final String DEFAULT_LISTEN_ADDRESSES = "*:8080";
	public static final String DEFAULT_SERVER_ID = "Chat Node";
<<<<<<< HEAD
	public static final int CONTENT_MAX_LENGTH = 10;
	public static final Function<MessageOperation, String> DIFF_TO_STRING = op -> {
		Message message = op.getMessage();
		String author = message.getAuthor();
		String allContent = message.getContent();
		String content = allContent.length() > CONTENT_MAX_LENGTH ?
				(allContent.substring(0, CONTENT_MAX_LENGTH) + "...") :
				allContent;
		return (op.isTombstone() ? "-" : "+") + '[' + author + ':' + content + ']';
	};
=======
	public static final String DEFAULT_STATIC_PATH = "/build";
>>>>>>> c12d8db2

	@Inject
	@Named("Example")
	AsyncHttpServer chatServer;

	@Override
	protected Module getModule() {
		return combine(
				ServiceGraphModule.defaultInstance(),
				ConfigModule.create(() ->
						Config.create()
								.with("http.listenAddresses", DEFAULT_LISTEN_ADDRESSES)
								.with("node.serverId", DEFAULT_SERVER_ID)
								.with("resources.path", DEFAULT_STATIC_PATH)
								.override(Config.ofClassPathProperties(PROPERTIES_FILE, true)
										.combine(Config.ofClassPathProperties(CREDENTIALS_FILE, true)))
								.override(ofProperties(System.getProperties()).getChild("config")))
						.printEffectiveConfig(),
<<<<<<< HEAD
				new OTCommonModule<MessageOperation>() {
					@Override
					protected void configure() {
						bind(new TypeLiteral<StructuredCodec<MessageOperation>>() {}).toInstance(MESSAGE_OPERATION_CODEC);
						bind(new TypeLiteral<Function<MessageOperation, String>>() {}).toInstance(DIFF_TO_STRING);
						bind(new TypeLiteral<OTSystem<MessageOperation>>() {}).toInstance(createOTSystem());
					}
				},
				override(new GlobalNodesModule())
						.with(new ExampleCommonModule())
=======
				new OTCommonModule<ChatOperation>() {{
					bind(new Key<StructuredCodec<ChatOperation>>() {}).toInstance(OPERATION_CODEC);
					bind(new Key<Function<ChatOperation, String>>() {}).toInstance(DIFF_TO_STRING);
					bind(new Key<OTSystem<ChatOperation>>() {}).to(Utils::createOTSystem);
				}},
				override(new GlobalNodesModule(), new ExampleCommonModule())
>>>>>>> c12d8db2
		);
	}

	@Override
	protected void run() throws Exception {
		awaitShutdown();
	}

	public static void main(String[] args) throws Exception {
		new GlobalChatDemoApp().launch(args);
	}
}<|MERGE_RESOLUTION|>--- conflicted
+++ resolved
@@ -13,36 +13,24 @@
 import io.datakernel.service.ServiceGraphModule;
 import io.global.chat.chatroom.messages.Message;
 import io.global.chat.chatroom.messages.MessageOperation;
+import io.global.chat.chatroom.messages.MessagesOTSystem;
 import io.global.common.ExampleCommonModule;
 import io.global.common.ot.OTCommonModule;
 import io.global.launchers.GlobalNodesModule;
-<<<<<<< HEAD
-=======
-import io.global.ot.chat.operations.ChatOperation;
-import io.global.ot.chat.operations.Utils;
->>>>>>> c12d8db2
 
 import java.util.function.Function;
 
 import static io.datakernel.config.Config.ofProperties;
-<<<<<<< HEAD
-import static io.global.chat.Utils.MESSAGE_OPERATION_CODEC;
-import static io.global.chat.chatroom.messages.MessagesOTSystem.createOTSystem;
-import static java.lang.Boolean.parseBoolean;
-import static java.util.Arrays.asList;
-=======
 import static io.datakernel.di.module.Modules.combine;
 import static io.datakernel.di.module.Modules.override;
-import static io.global.ot.chat.operations.ChatOperation.OPERATION_CODEC;
-import static io.global.ot.chat.operations.Utils.DIFF_TO_STRING;
->>>>>>> c12d8db2
+import static io.global.chat.Utils.MESSAGE_OPERATION_CODEC;
 
 public final class GlobalChatDemoApp extends Launcher {
 	public static final String PROPERTIES_FILE = "client.properties";
 	public static final String CREDENTIALS_FILE = "credentials.properties";
 	public static final String DEFAULT_LISTEN_ADDRESSES = "*:8080";
 	public static final String DEFAULT_SERVER_ID = "Chat Node";
-<<<<<<< HEAD
+	public static final String DEFAULT_STATIC_PATH = "/build";
 	public static final int CONTENT_MAX_LENGTH = 10;
 	public static final Function<MessageOperation, String> DIFF_TO_STRING = op -> {
 		Message message = op.getMessage();
@@ -53,9 +41,6 @@
 				allContent;
 		return (op.isTombstone() ? "-" : "+") + '[' + author + ':' + content + ']';
 	};
-=======
-	public static final String DEFAULT_STATIC_PATH = "/build";
->>>>>>> c12d8db2
 
 	@Inject
 	@Named("Example")
@@ -74,25 +59,12 @@
 										.combine(Config.ofClassPathProperties(CREDENTIALS_FILE, true)))
 								.override(ofProperties(System.getProperties()).getChild("config")))
 						.printEffectiveConfig(),
-<<<<<<< HEAD
-				new OTCommonModule<MessageOperation>() {
-					@Override
-					protected void configure() {
-						bind(new TypeLiteral<StructuredCodec<MessageOperation>>() {}).toInstance(MESSAGE_OPERATION_CODEC);
-						bind(new TypeLiteral<Function<MessageOperation, String>>() {}).toInstance(DIFF_TO_STRING);
-						bind(new TypeLiteral<OTSystem<MessageOperation>>() {}).toInstance(createOTSystem());
-					}
-				},
-				override(new GlobalNodesModule())
-						.with(new ExampleCommonModule())
-=======
-				new OTCommonModule<ChatOperation>() {{
-					bind(new Key<StructuredCodec<ChatOperation>>() {}).toInstance(OPERATION_CODEC);
-					bind(new Key<Function<ChatOperation, String>>() {}).toInstance(DIFF_TO_STRING);
-					bind(new Key<OTSystem<ChatOperation>>() {}).to(Utils::createOTSystem);
+				new OTCommonModule<MessageOperation>() {{
+					bind(new Key<StructuredCodec<MessageOperation>>() {}).toInstance(MESSAGE_OPERATION_CODEC);
+					bind(new Key<Function<MessageOperation, String>>() {}).toInstance(DIFF_TO_STRING);
+					bind(new Key<OTSystem<MessageOperation>>() {}).toInstance(MessagesOTSystem.createOTSystem());
 				}},
 				override(new GlobalNodesModule(), new ExampleCommonModule())
->>>>>>> c12d8db2
 		);
 	}
 
