--- conflicted
+++ resolved
@@ -58,13 +58,9 @@
 	@ClassRule
 	public static final ByteBufRule byteBufRule = new ByteBufRule();
 
-<<<<<<< HEAD
+	private static final CurrentTimeProvider now = SteppingCurrentTimeProvider.create(10, 10);
+
 	private final RoutingServlet servlet = RoutingServlet.create().with("/ot/*", getServlet());
-=======
-	private static final CurrentTimeProvider now = SteppingCurrentTimeProvider.create(10, 10);
-
-	private final MiddlewareServlet servlet = MiddlewareServlet.create().with("/ot", getServlet());
->>>>>>> 0bb4fe18
 	private final HttpGlobalOTNode client = HttpGlobalOTNode.create("http://localhost", servlet::serve);
 	private final KeyPair keys = KeyPair.generate();
 	private final PrivKey privKey = keys.getPrivKey();
