/*
 * Copyright (C) 2015 SoftIndex LLC.
 *
 * Licensed under the Apache License, Version 2.0 (the "License");
 * you may not use this file except in compliance with the License.
 * You may obtain a copy of the License at
 *
 * http://www.apache.org/licenses/LICENSE-2.0
 *
 * Unless required by applicable law or agreed to in writing, software
 * distributed under the License is distributed on an "AS IS" BASIS,
 * WITHOUT WARRANTIES OR CONDITIONS OF ANY KIND, either express or implied.
 * See the License for the specific language governing permissions and
 * limitations under the License.
 */

package io.datakernel.jmx;

import java.util.ArrayList;
import java.util.Arrays;
import java.util.List;

import static io.datakernel.util.Preconditions.checkArgument;
import static java.lang.Integer.numberOfLeadingZeros;
import static java.lang.Math.*;
import static java.util.Arrays.asList;

/**
 * Counts added values and computes dynamic average using exponential smoothing algorithm
 * <p/>
 * Class is supposed to work in single thread
 */
public final class ValueStats implements JmxRefreshableStats<ValueStats> {
	private static final long TOO_LONG_TIME_PERIOD_BETWEEN_REFRESHES = 5 * 60 * 60 * 1000; // 5 hour
	private static final double LN_2 = log(2);

	// region smoothing window constants
	public static final double SMOOTHING_WINDOW_1_SECOND = 1.0;
	public static final double SMOOTHING_WINDOW_5_SECONDS = 5.0;
	public static final double SMOOTHING_WINDOW_10_SECONDS = 10.0;
	public static final double SMOOTHING_WINDOW_20_SECONDS = 20.0;
	public static final double SMOOTHING_WINDOW_30_SECONDS = 30.0;
	public static final double SMOOTHING_WINDOW_1_MINUTE = 60.0;
	public static final double SMOOTHING_WINDOW_5_MINUTES = 5 * 60.0;
	public static final double SMOOTHING_WINDOW_10_MINUTES = 10 * 60.0;
	public static final double SMOOTHING_WINDOW_20_MINUTES = 20 * 60.0;
	public static final double SMOOTHING_WINDOW_30_MINUTES = 30 * 60.0;
	public static final double SMOOTHING_WINDOW_1_HOUR = 60 * 60.0;
	// endregion

	// region standard levels
	public static final int[] POWERS_OF_TWO =
			new int[]{
					0, 1, 2, 4, 8, 16, 32, 64, 128, 256, 512, 1024, 2048, 4096, 8192, 16384, 32768, 65536, 131072,
					262144, 524288, 1048576, 2097152, 4194304, 8388608, 16777216, 33554432, 67108864, 134217728,
					268435456, 536870912, 1073741824
			};

	public static final int[] POWERS_OF_TEN =
			new int[]{
					0, 1, 10, 100, 1000, 10000, 100000, 1000000, 10000000, 100000000, 1000000000
			};

	public static final int[] POWERS_OF_TEN_SHORTENED =
			new int[]{
					0, 1, 10, 100, 1000
			};

	public static final int[] POWERS_OF_TEN_SEMI_LINEAR =
			new int[]{
					0,
					1, 2, 3, 4, 5, 6, 7, 8, 9,
					10, 20, 30, 40, 50, 60, 70, 80, 90,
					100, 200, 300, 400, 500, 600, 700, 800, 900,
					1000, 2000, 3000, 4000, 5000, 6000, 7000, 8000, 9000,
					10000, 20000, 30000, 40000, 50000, 60000, 70000, 80000, 90000,
					100000, 200000, 300000, 400000, 500000, 600000, 700000, 800000, 900000,
					1000000, 2000000, 3000000, 4000000, 5000000, 6000000, 7000000, 8000000, 9000000,
					10000000, 20000000, 30000000, 40000000, 50000000, 60000000, 70000000, 80000000, 90000000,
					100000000, 200000000, 300000000, 400000000, 500000000, 600000000, 700000000, 800000000, 900000000,
					1000000000, 2000000000
			};
	// endregion

	private long lastTimestampMillis;

	// integer runtime accumulators
	private int lastValueInteger;
	private int lastSumInteger;
	private int lastSqrInteger;
	private int lastCountInteger;
	private int lastMinInteger;
	private int lastMaxInteger;

	// double runtime accumulators
	private double lastValueDouble;
	private double lastSumDouble;
	private double lastSqrDouble;
	private int lastCountDouble;
	private double lastMinDouble;
	private double lastMaxDouble;

	// calculated during refresh
	private double totalSum;
	private long totalCount;

	// calculated during refresh
	private double smoothedSum;
	private double smoothedSqr;
	private double smoothedCount;
	private double smoothedMin;
	private double smoothedMax;
	private double smoothedTimeSeconds;
	private double smoothedRate;

	private double smoothingWindow;
	private double smoothingWindowCoef;

	private int[] histogramLevels;
	private long[] histogramValues;

	// fields for aggregation
	private int addedStats;

	// region builders
	private ValueStats(double smoothingWindow) {
		this.smoothingWindow = smoothingWindow;
		this.smoothingWindowCoef = calculateSmoothingWindowCoef(smoothingWindow);
		resetStats();
	}

	private ValueStats() {
		// create accumulator instance, smoothing window will be taken from actual stats
		this.smoothingWindow = -1;
		this.smoothingWindowCoef = -1;
	}

	public static ValueStats createAccumulator() {
		return new ValueStats();
	}

	/**
	 * Creates new ValueStats with specified smoothing window
	 *
	 * @param smoothingWindow in seconds
	 */
	public static ValueStats create(double smoothingWindow) {
		return new ValueStats(smoothingWindow);
	}
	// endregion

	public ValueStats withHistogram(int[] levels) {
		setHistogramLevels(levels);
		return this;
	}

	public void setHistogramLevels(int[] levels) {
		checkArgument(levels.length > 0, "levels amount must be at least 1");
		for (int i = 1; i < levels.length; i++) {
			checkArgument(levels[i] > levels[i - 1], "levels must be ascending");
		}

		histogramLevels = levels;
		histogramValues = new long[levels.length + 1];
	}

	/**
	 * Resets stats and sets new parameters
	 */
	public void resetStats() {
		smoothedSum = 0.0;
		smoothedSqr = 0.0;
		smoothedCount = 0.0;
		smoothedMin = 0.0;
		smoothedMax = 0.0;

		lastMaxInteger = Integer.MIN_VALUE;
		lastMinInteger = Integer.MAX_VALUE;
		lastSumInteger = 0;
		lastSqrInteger = 0;
		lastCountInteger = 0;
		lastValueInteger = 0;

		lastMaxDouble = -Double.MAX_VALUE;
		lastMinDouble = Double.MAX_VALUE;
		lastSumDouble = 0.0;
		lastSqrDouble = 0.0;
		lastCountDouble = 0;
		lastValueDouble = 0.0;

		lastTimestampMillis = 0L;
		smoothedRate = 0;
		smoothedTimeSeconds = 0;

		totalSum = 0.0;
		totalCount = 0;

		if (histogramLevels != null) {
			for (int i = 0; i < histogramValues.length; i++) {
				histogramValues[i] = 0;
			}
		}
	}

	/**
	 * Adds value
	 */
	public void recordValue(int value) {
		lastValueInteger = value;

		if (value < lastMinInteger) {
			lastMinInteger = value;
		}

		if (value > lastMaxInteger) {
			lastMaxInteger = value;
		}

		lastSumInteger += value;
		lastSqrInteger += value * value;
		lastCountInteger++;

		if (histogramLevels != null) {
			addToHistogram(value);
		}
	}

	public void recordValue(double value) {
		lastValueDouble = value;

		if (value < lastMinDouble) {
			lastMinDouble = value;
		}

		if (value > lastMaxDouble) {
			lastMaxDouble = value;
		}

		lastSumDouble += value;
		lastSqrDouble += value * value;
		lastCountDouble++;
	}

	private void addToHistogram(int value) {
		if (histogramLevels == POWERS_OF_TWO) {
			addToPow2Histogram(value);
		} else {
			if (value >= histogramLevels[histogramLevels.length - 1]) {
				histogramValues[histogramValues.length - 1]++;
			} else {
				int bucketIndex;
				if (histogramLevels.length <= 6) {
					bucketIndex = linearSearch(histogramLevels, value);
				} else {
					bucketIndex = binarySearch(histogramLevels, value);
				}
				histogramValues[bucketIndex]++;
			}
		}
	}

	private void addToPow2Histogram(int value) {
		if (value < 0) {
			histogramValues[0]++;
		} else {
			histogramValues[33 - numberOfLeadingZeros(value)]++;
		}
	}

	// return index of smallest element that is greater than "value"
	private static int linearSearch(int[] histogramLevels, int value) {
		for (int i = 0; i < histogramLevels.length; i++) {
			if (value < histogramLevels[i]) {
				return i;
			}
		}
		return histogramLevels.length; //
	}

	// return index of smallest element that is greater than "value"
	private static int binarySearch(int[] arr, int value) {
		int found = 0;
		int left = 0;
		int right = arr.length - 1;
		while (left < right) {
			if (right - left == 1) {
				found = value < arr[left] ? left : right;
				break;
			}

			int middle = left + (right - left) / 2;
			if (value < arr[middle]) {
				right = middle;
			} else {
				left = middle;
			}
		}
		return found;
	}

	@Override
	public void refresh(long timestamp) {
		double lastSum = 0.0;
		double lastSqr = 0.0;
		long lastCount = 0;

		if (lastCountDouble > 0) {
			lastSum += lastSumDouble;
			lastSqr += lastSqrDouble;
			lastCount += lastCountDouble;
		}

		if (lastCountInteger > 0) {
			lastSum += lastSumInteger;
			lastSqr += lastSqrInteger;
			lastCount += lastCountInteger;
		}

		double lastMin = (lastMinInteger < lastMinDouble) ? lastMinInteger : lastMinDouble;
		double lastMax = (lastMaxInteger > lastMaxDouble) ? lastMaxInteger : lastMaxDouble;

		if (lastTimestampMillis == 0L) {
			smoothedSum = lastSum;
			smoothedSqr = lastSqr;
			smoothedCount = lastCount;
			totalSum = lastSum;
			totalCount = lastCount;
			smoothedMin = lastMin;
			smoothedMax = lastMax;
		} else {
			long timeElapsedMillis = timestamp - lastTimestampMillis;

			if (isTimePeriodValid(timeElapsedMillis)) {
				double timeElapsedSeconds = timeElapsedMillis * 0.001;
				double smoothingFactor = exp(timeElapsedSeconds * smoothingWindowCoef);

				smoothedSum = lastSum + smoothedSum * smoothingFactor;
				smoothedSqr = lastSqr + smoothedSqr * smoothingFactor;
				smoothedCount = lastCount + smoothedCount * smoothingFactor;
				smoothedTimeSeconds = timeElapsedSeconds + smoothedTimeSeconds * smoothingFactor;
				smoothedRate = smoothedCount / smoothedTimeSeconds;

				totalSum += lastSum;
				totalCount += lastCount;

				if (lastCount != 0) {
					smoothedMin += (smoothedMax - smoothedMin) * (1 - smoothingFactor);
					smoothedMax += (smoothedMin - smoothedMax) * (1 - smoothingFactor);

					if (lastMin < smoothedMin) {
						smoothedMin = lastMin;
					}

					if (lastMax > smoothedMax) {
						smoothedMax = lastMax;
					}
				}
			} else {
				// skip stats of last time period
			}
		}

		lastTimestampMillis = timestamp;

		if (lastCountInteger > 0) {
			lastSumInteger = 0;
			lastSqrInteger = 0;
			lastCountInteger = 0;
			lastMinInteger = Integer.MAX_VALUE;
			lastMaxInteger = Integer.MIN_VALUE;
		}

		if (lastCountDouble > 0) {
			lastSumDouble = 0;
			lastSqrDouble = 0;
			lastCountDouble = 0;
			lastMinDouble = Double.MAX_VALUE;
			lastMaxDouble = -Double.MAX_VALUE;
		}
	}

	private static boolean isTimePeriodValid(long timePeriod) {
		return timePeriod < TOO_LONG_TIME_PERIOD_BETWEEN_REFRESHES && timePeriod > 0;
	}

	@Override
	public void add(ValueStats anotherStats) {
		if (anotherStats.lastTimestampMillis == 0L)
			return;

		smoothedSum += anotherStats.smoothedSum;
		smoothedSqr += anotherStats.smoothedSqr;
		smoothedCount += anotherStats.smoothedCount;
		smoothedRate += anotherStats.smoothedRate;

		totalSum += anotherStats.totalSum;
		totalCount += anotherStats.totalCount;

		if (addedStats == 0) {
			smoothedMin = anotherStats.smoothedMin;
			smoothedMax = anotherStats.smoothedMax;
		} else {
			if (anotherStats.smoothedMin < smoothedMin) {
				smoothedMin = anotherStats.smoothedMin;
			}
			if (anotherStats.smoothedMax > smoothedMax) {
				smoothedMax = anotherStats.smoothedMax;
			}
		}

		if (anotherStats.lastTimestampMillis > lastTimestampMillis) {
			lastTimestampMillis = anotherStats.lastTimestampMillis;
			lastValueInteger = anotherStats.lastValueInteger;
<<<<<<< HEAD
			lastValueDouble = anotherStats.lastValueDouble;
=======
>>>>>>> c24b49e7
		}

		if (addedStats == 0) {
			smoothingWindow = anotherStats.smoothingWindow;
			smoothingWindowCoef = anotherStats.smoothingWindowCoef;
		} else {
			// all stats should have same smoothing window, -1 means smoothing windows differ in stats, which is error
			if (smoothingWindow != anotherStats.smoothingWindow) {
				smoothingWindow = -1;
				smoothingWindowCoef = calculateSmoothingWindowCoef(smoothingWindow);
			}
		}

		// histogram
		if (addedStats == 0) {
			if (anotherStats.histogramLevels != null) {
				this.histogramLevels = Arrays.copyOf(anotherStats.histogramLevels, anotherStats.histogramLevels.length);
				this.histogramValues = Arrays.copyOf(anotherStats.histogramValues, anotherStats.histogramValues.length);
			}
		} else {
			if (this.histogramLevels != null) {
				for (int i = 0; i < histogramValues.length; i++) {
					histogramValues[i] += anotherStats.histogramValues[i];
				}
			}
		}

		addedStats++;
	}

	private static double calculateSmoothingWindowCoef(double smoothingWindow) {
		return -(LN_2 / smoothingWindow);
	}

	/**
	 * Returns last added value
	 *
	 * @return last added value
	 */
	@JmxAttribute(optional = true)
	public double getLastValue() {
		return (lastCountInteger > lastCountDouble) ? lastValueInteger : lastValueDouble;
	}

	/**
	 * Returns smoothed average of added values
	 *
	 * @return smoothed average of added values
	 */
	@JmxAttribute(optional = true)
	public double getSmoothedAverage() {
		if (totalCount == 0) {
			return 0.0;
		}

		return smoothedSum / smoothedCount;
	}

	/**
	 * Returns smoothed standard deviation
	 *
	 * @return smoothed standard deviation
	 */
	@JmxAttribute(optional = true)
	public double getSmoothedStandardDeviation() {
		if (totalCount == 0) {
			return 0.0;
		}

		double avg = smoothedSum / smoothedCount;
		double variance = smoothedSqr / smoothedCount - avg * avg;
		if (variance < 0.0)
			variance = 0.0;
		return sqrt(variance);
	}

	/**
	 * Returns minimum of all added values
	 *
	 * @return minimum of all added values
	 */
	@JmxAttribute(name = "min", optional = true)
	public double getSmoothedMin() {
		return totalCount == 0 ? 0.0 : smoothedMin;
	}

	/**
	 * Returns maximum of all added values
	 *
	 * @return maximum of all added values
	 */
	@JmxAttribute(name = "max", optional = true)
	public double getSmoothedMax() {
		return totalCount == 0 ? 0.0 : smoothedMax;
	}

	@JmxAttribute(optional = true)
	public double getAverage() {
		return totalCount != 0L ? totalSum / totalCount : 0.0;
	}

	@JmxAttribute(optional = true)
	public double getSmoothedRate() {
		return smoothedRate;
	}

	@JmxAttribute(optional = true)
	public double getSmoothingWindow() {
		return smoothingWindow;
	}

	@JmxAttribute
	public void setSmoothingWindow(double smoothingWindow) {
		this.smoothingWindow = smoothingWindow;
		this.smoothingWindowCoef = calculateSmoothingWindowCoef(smoothingWindow);
	}

	@JmxAttribute(optional = true)
	public long getCount() {
		return totalCount;
	}

	@JmxAttribute(optional = true)
	public List<String> getHistogram() {
		if (histogramLevels == null) {
			return null;
		}

		if (!histogramContainsValues()) {
			return null;
		}

		int left = findLeftHistogramLimit();
		int right = findRightHistogramLimit();

		String[] lines = new String[right - left + 1];
		String[] labels = createHistogramLabels(histogramLevels, left, right - 1);
		long[] values = Arrays.copyOfRange(histogramValues, left, right + 1);

		int maxValueStrLen = 0;
		for (long value : histogramValues) {
			String valueStr = Long.toString(value);
			if (valueStr.length() > maxValueStrLen) {
				maxValueStrLen = valueStr.length();
			}
		}

		String pattern = "  :  %" + maxValueStrLen + "s";
		for (int i = 0; i < values.length; i++) {
			lines[i] = labels[i] + String.format(pattern, values[i]);
		}

		return asList(lines);
	}

	private boolean histogramContainsValues() {
		if (histogramValues == null) {
			return false;
		}

		for (long value : histogramValues) {
			if (value != 0) {
				return true;
			}
		}

		return false;
	}

	private int findLeftHistogramLimit() {
		int left = 0;
		for (int i = 0; i < histogramValues.length; i++) {
			if (histogramValues[i] != 0) {
				left = i;
				break;
			}
		}
		left = left > 0 ? left - 1 : left;
		return left;
	}

	private int findRightHistogramLimit() {
		int right = histogramValues.length - 1;
		for (int i = histogramValues.length - 1; i >= 0; i--) {
			if (histogramValues[i] != 0) {
				right = i;
				break;
			}
		}
		right = right < histogramValues.length - 1 ? right + 1 : right;
		return right;
	}

	private static String[] createHistogramLabels(int[] levels, int left, int right) {
		int maxLevelStrLen = 0;
		for (int i = left; i <= right; i++) {
			String levelStr = Integer.toString(levels[i]);
			if (levelStr.length() > maxLevelStrLen) {
				maxLevelStrLen = levelStr.length();
			}
		}

		String negInf = "-∞";
		String posInf = "+∞";

		int maxLeftSymbols = Math.max(negInf.length(), maxLevelStrLen);
		int maxRightSymbols = Math.max(posInf.length(), maxLevelStrLen);

		String pattern = "%" + maxLeftSymbols + "s, %" + maxRightSymbols + "s";

		List<String> labels = new ArrayList<>(right - left + 1 + 2);
		labels.add("(" + String.format(pattern, negInf, levels[left]) + ")");
		for (int i = left + 1; i <= right; i++) {
			labels.add("[" + String.format(pattern, levels[i - 1], levels[i]) + ")");
		}
		labels.add("[" + String.format(pattern, levels[right], posInf) + ")");

		return labels.toArray(new String[labels.size()]);
	}

	@JmxAttribute
	public String get() {
		return toString();
	}

	@Override
	public String toString() {
		int fractionDigits = (int) -Math.floor(log10(getSmoothedMax() - getSmoothedMin())) + 3;
		String template = "{format}±{format} [{format}...{format}]  last: {format}  values: %d @ {format}/s";
		String format = (fractionDigits > 0)
				? ((fractionDigits < 16) ? "%." + fractionDigits + "f" : "%.16f")
				: "%.0f";
		return String.format(template.replace("{format}", format), getSmoothedAverage(), getSmoothedStandardDeviation(),
				getSmoothedMin(), getSmoothedMax(), getLastValue(), getCount(),
				getSmoothedRate());
	}
	// endregion
}<|MERGE_RESOLUTION|>--- conflicted
+++ resolved
@@ -411,10 +411,6 @@
 		if (anotherStats.lastTimestampMillis > lastTimestampMillis) {
 			lastTimestampMillis = anotherStats.lastTimestampMillis;
 			lastValueInteger = anotherStats.lastValueInteger;
-<<<<<<< HEAD
-			lastValueDouble = anotherStats.lastValueDouble;
-=======
->>>>>>> c24b49e7
 		}
 
 		if (addedStats == 0) {
