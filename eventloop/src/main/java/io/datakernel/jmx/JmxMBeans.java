/*
 * Copyright (C) 2015 SoftIndex LLC.
 *
 * Licensed under the Apache License, Version 2.0 (the "License");
 * you may not use this file except in compliance with the License.
 * You may obtain a copy of the License at
 *
 * http://www.apache.org/licenses/LICENSE-2.0
 *
 * Unless required by applicable law or agreed to in writing, software
 * distributed under the License is distributed on an "AS IS" BASIS,
 * WITHOUT WARRANTIES OR CONDITIONS OF ANY KIND, either express or implied.
 * See the License for the specific language governing permissions and
 * limitations under the License.
 */

package io.datakernel.jmx;

import io.datakernel.eventloop.Eventloop;
import org.slf4j.Logger;
import org.slf4j.LoggerFactory;

import javax.management.*;
import javax.management.openmbean.OpenType;
import javax.management.openmbean.SimpleType;
import java.lang.annotation.Annotation;
import java.lang.reflect.*;
import java.util.*;
import java.util.concurrent.ConcurrentHashMap;
import java.util.concurrent.CountDownLatch;
import java.util.concurrent.atomic.AtomicReference;

import static io.datakernel.jmx.ReflectionUtils.*;
import static io.datakernel.util.Preconditions.*;
import static java.lang.Math.ceil;
import static java.lang.String.format;
import static java.util.Arrays.asList;

public final class JmxMBeans implements DynamicMBeanFactory {
	private static final Logger logger = LoggerFactory.getLogger(JmxMBeans.class);

	// refreshing jmx
	public static final double DEFAULT_REFRESH_PERIOD_IN_SECONDS = 1.0;  // one second
	public static final int MAX_JMX_REFRESHES_PER_ONE_CYCLE_DEFAULT = 50;
	private final int maxJmxRefreshesPerOneCycle;
	private final long specifiedRefreshPeriod;
	private final Map<Eventloop, List<Iterable<JmxRefreshable>>> eventloopToJmxRefreshables =
			new ConcurrentHashMap<>();

	private static final JmxReducer<?> DEFAULT_REDUCER = new JmxReducers.JmxReducerDistinct();

	private static final JmxMBeans INSTANCE_WITH_DEFAULT_REFRESH_PERIOD
			= new JmxMBeans(DEFAULT_REFRESH_PERIOD_IN_SECONDS, MAX_JMX_REFRESHES_PER_ONE_CYCLE_DEFAULT);

	// region constructor and factory methods
	private JmxMBeans(double refreshPeriod, int maxJmxRefreshesPerOneCycle) {
		this.specifiedRefreshPeriod = secondsToMillis(refreshPeriod);
		this.maxJmxRefreshesPerOneCycle = maxJmxRefreshesPerOneCycle;
	}

	public static JmxMBeans factory() {
		return INSTANCE_WITH_DEFAULT_REFRESH_PERIOD;
	}

	public static JmxMBeans factory(double refreshPeriod, int maxJmxRefreshesPerOneCycle) {
		return new JmxMBeans(refreshPeriod, maxJmxRefreshesPerOneCycle);
	}
	// endregion

	@Override
	public DynamicMBean createFor(List<?> monitorables, boolean enableRefresh) {
		checkNotNull(monitorables);
		checkArgument(monitorables.size() > 0);
		checkArgument(!listContainsNullValues(monitorables), "monitorable can not be null");
		checkArgument(allObjectsAreOfSameType(monitorables));

		Object firstMBean = monitorables.get(0);
		Class<?> mbeanClass = firstMBean.getClass();

		boolean isRefreshEnabled = enableRefresh;

		List<MBeanWrapper> mbeanWrappers = new ArrayList<>(monitorables.size());
		if (ConcurrentJmxMBean.class.isAssignableFrom(mbeanClass)) {
			checkArgument(monitorables.size() == 1, "ConcurrentJmxMBeans cannot be used in pool. " +
					"Only EventloopJmxMBeans can be used in pool");
			isRefreshEnabled = false;
			mbeanWrappers.add(new ConcurrentJmxMBeanWrapper((ConcurrentJmxMBean) monitorables.get(0)));
		} else if (EventloopJmxMBean.class.isAssignableFrom(mbeanClass)) {
			for (Object monitorable : monitorables) {
				mbeanWrappers.add(new EventloopJmxMBeanWrapper((EventloopJmxMBean) monitorable));
			}
		} else {
			throw new IllegalArgumentException("MBeans should implement either ConcurrentJmxMBean " +
					"or EventloopJmxMBean interface");
		}

		AttributeNodeForPojo rootNode = createAttributesTree(mbeanClass);
		MBeanInfo mBeanInfo = createMBeanInfo(rootNode, mbeanClass, isRefreshEnabled);
		Map<OperationKey, Method> opkeyToMethod = fetchOpkeyToMethod(mbeanClass);

		DynamicMBeanAggregator mbean = new DynamicMBeanAggregator(
				mBeanInfo, mbeanWrappers, rootNode, opkeyToMethod, isRefreshEnabled
		);

		if (isRefreshEnabled) {
			handleJmxRefreshables(mbeanWrappers, rootNode);
		}
		return mbean;
	}

	// region building tree of AttributeNodes
	private static List<AttributeNode> createNodesFor(Class<?> clazz, Class<?> mbeanClass,
	                                                  String[] includedOptionalAttrs, Method getter) {

		Set<String> includedOptionals = new HashSet<>(asList(includedOptionalAttrs));
		List<AttributeDescriptor> attrDescriptors = fetchAttributeDescriptors(clazz);
		List<AttributeNode> attrNodes = new ArrayList<>();
		for (AttributeDescriptor descriptor : attrDescriptors) {
			check(descriptor.getGetter() != null, "@JmxAttribute \"%s\" does not have getter", descriptor.getName());

			String attrName;
			Method attrGetter = descriptor.getGetter();
			JmxAttribute attrAnnotation = attrGetter.getAnnotation(JmxAttribute.class);
			String attrAnnotationName = attrAnnotation.name();
			if (attrAnnotationName.equals(JmxAttribute.USE_GETTER_NAME)) {
				attrName = extractFieldNameFromGetter(attrGetter);
			} else {
				attrName = attrAnnotationName;
			}
			checkArgument(!attrName.contains("_"), "@JmxAttribute with name \"%s\" contains underscores", attrName);

			if (attrAnnotation.optional()) {
				if (!includedOptionals.contains(attrName)) {
					// do not include optional attributes by default
					continue;
				}

				includedOptionals.remove(attrName);
			}

			if (includedOptionals.size() > 0) {
				// in this case getter cannot be null
				throw new RuntimeException(format("Error in \"extraSubAttributes\" parameter in @JmxAnnotation" +
								" on %s.%s(). There is no field \"%s\" in %s.",
						getter.getDeclaringClass().getName(), getter.getName(),
						includedOptionals.iterator().next(), getter.getReturnType().getName()));
			}

			Type type = attrGetter.getGenericReturnType();
			Method attrSetter = descriptor.getSetter();
			AttributeNode attrNode =
					createAttributeNodeFor(attrName, type, attrAnnotation, attrGetter, attrSetter, mbeanClass);
			attrNodes.add(attrNode);
		}
		return attrNodes;
	}

	private static List<AttributeDescriptor> fetchAttributeDescriptors(Class<?> clazz) {
		Map<String, AttributeDescriptor> nameToAttr = new HashMap<>();
		for (Method method : clazz.getMethods()) {
			if (method.isAnnotationPresent(JmxAttribute.class)) {
				if (isGetter(method)) {
					processGetter(nameToAttr, method);
				} else if (isSetter(method)) {
					processSetter(nameToAttr, method);
				} else {
					throw new RuntimeException(format("Method \"%s\" of class \"%s\" is annotated with @JmxAnnotation "
							+ "but is neither getter nor setter", method.getName(), method.getClass().getName())
					);
				}
			}
		}
		return new ArrayList<>(nameToAttr.values());
	}

	private static void processGetter(Map<String, AttributeDescriptor> nameToAttr, Method getter) {
		String name = extractFieldNameFromGetter(getter);
		Type attrType = getter.getReturnType();
		if (nameToAttr.containsKey(name)) {
			AttributeDescriptor previousDescriptor = nameToAttr.get(name);

			check(previousDescriptor.getGetter() == null,
					"More that one getter with name" + getter.getName());
			check(previousDescriptor.getType().equals(attrType),
					"Getter with name \"%s\" has different type than appropriate setter", getter.getName());

			nameToAttr.put(name, new AttributeDescriptor(
					name, attrType, getter, previousDescriptor.getSetter()));
		} else {
			nameToAttr.put(name, new AttributeDescriptor(name, attrType, getter, null));
		}
	}

	private static void processSetter(Map<String, AttributeDescriptor> nameToAttr, Method setter) {
		checkArgument(isSimpleType(setter.getParameterTypes()[0]), "Setters are allowed only on SimpleType attributes."
				+ " But setter \"%s\" is not SimpleType setter", setter.getName());

		String name = extractFieldNameFromSetter(setter);
		Type attrType = setter.getParameterTypes()[0];
		if (nameToAttr.containsKey(name)) {
			AttributeDescriptor previousDescriptor = nameToAttr.get(name);

			check(previousDescriptor.getSetter() == null,
					"More that one setter with name" + setter.getName());
			check(previousDescriptor.getType().equals(attrType),
					"Setter with name \"%s\" has different type than appropriate getter", setter.getName());

			nameToAttr.put(name, new AttributeDescriptor(
					name, attrType, previousDescriptor.getGetter(), setter));
		} else {
			nameToAttr.put(name, new AttributeDescriptor(name, attrType, null, setter));
		}
	}

	@SuppressWarnings("unchecked")
	private static AttributeNode createAttributeNodeFor(String attrName, Type attrType, JmxAttribute attrAnnotation,
	                                                    Method getter, Method setter, Class<?> mbeanClass) {
		ValueFetcher defaultFetcher = getter != null ? new ValueFetcherFromGetter(getter) : new ValueFetcherDirect();
		if (attrType instanceof Class) {
			// 3 cases: simple-type, JmxRefreshableStats, POJO
			Class<?> returnClass = (Class<?>) attrType;
			if (isSimpleType(returnClass)) {
				JmxReducer<?> reducer;
				try {
					reducer = fetchReducerFrom(getter);
				} catch (Exception e) {
					throw new RuntimeException(e);
				}
				return new AttributeNodeForSimpleType(attrName, defaultFetcher, setter, returnClass, reducer);
			} else if (isThrowable(returnClass)) {
				return new AttributeNodeForThrowable(attrName, defaultFetcher);
			} else if (returnClass.isArray()) {
				Class<?> elementType = returnClass.getComponentType();
				checkNotNull(getter, "Arrays can be used only directly in POJO, JmxRefreshableStats or JmxMBeans");
				ValueFetcher fetcher = new ValueFetcherFromGetterArrayAdapter(getter);
				return createListAttributeNodeFor(attrName, fetcher, elementType, mbeanClass);
			} else if (isJmxStats(returnClass)) {
				// JmxRefreshableStats case

				checkJmxStatsAreValid(returnClass, mbeanClass, getter);

				String[] extraSubAttributes =
						attrAnnotation != null ? attrAnnotation.extraSubAttributes() : new String[0];
				List<AttributeNode> subNodes =
						createNodesFor(returnClass, mbeanClass, extraSubAttributes, getter);

				if (subNodes.size() == 0) {
					throw new IllegalArgumentException(format(
							"JmxRefreshableStats of type \"%s\" does not have JmxAttributes",
							returnClass.getName()));
				}

				if (isJmxRefreshableStats(returnClass)) {
					return new AttributeNodeForJmxRefreshableStats(attrName, defaultFetcher,
							(Class<? extends JmxRefreshableStats<?>>) returnClass,
							subNodes);
				} else {
					return new AttributeNodeForJmxStats(attrName, defaultFetcher,
							(Class<? extends JmxStats<?>>) returnClass,
							subNodes);
				}

			} else {
				String[] extraSubAttributes =
						attrAnnotation != null ? attrAnnotation.extraSubAttributes() : new String[0];
				List<AttributeNode> subNodes =
						createNodesFor(returnClass, mbeanClass, extraSubAttributes, getter);

				if (subNodes.size() == 0) {
					return new AttributeNodeForAnyOtherType(attrName, defaultFetcher);
				} else {
					// POJO case
					return new AttributeNodeForPojo(attrName, defaultFetcher, subNodes);
				}
			}
		} else if (attrType instanceof ParameterizedType) {
			return createNodeForParametrizedType(attrName, (ParameterizedType) attrType, getter, mbeanClass);
		} else {
			throw new RuntimeException();
		}
	}

	private static JmxReducer<?> fetchReducerFrom(Method getter) throws IllegalAccessException, InstantiationException {
		if (getter == null) {
			return DEFAULT_REDUCER;
		} else {
			JmxAttribute attrAnnotation = getter.getAnnotation(JmxAttribute.class);
			Class<? extends JmxReducer<?>> reducerClass = attrAnnotation.reducer();
			if (reducerClass == DEFAULT_REDUCER.getClass()) {
				return DEFAULT_REDUCER;
			} else {
				return reducerClass.newInstance();
			}
		}
	}

	private static void checkJmxStatsAreValid(Class<?> returnClass, Class<?> mbeanClass, Method getter) {
		if (!EventloopJmxMBean.class.isAssignableFrom(mbeanClass)) {
			throw new IllegalArgumentException("JmxRefreshableStats can be used only in classes that implements" +
					" EventloopJmxMBean");
		}

		if (returnClass.isInterface()) {
			throw new IllegalArgumentException(createErrorMessageForInvalidJmxStatsAttribute(getter));
		}

		if (Modifier.isAbstract(returnClass.getModifiers())) {
			throw new IllegalArgumentException(createErrorMessageForInvalidJmxStatsAttribute(getter));
		}

		if (!classHasPublicNoArgConstructor(returnClass)) {
			throw new IllegalArgumentException(createErrorMessageForInvalidJmxStatsAttribute(getter));
		}
	}

	private static boolean classHasPublicNoArgConstructor(Class<?> clazz) {
		for (Constructor<?> constructor : clazz.getConstructors()) {
			if (constructor.getParameterTypes().length == 0) {
				return true;
			}
		}
		return false;
	}

	private static String createErrorMessageForInvalidJmxStatsAttribute(Method getter) {
		String msg = "Return type of JmxRefreshableStats attribute must be concrete class that implements" +
				" JmxRefreshableStats interface and contains public no-arg constructor";
		if (getter != null) {
			msg += format(". Error at %s.%s()", getter.getDeclaringClass().getName(), getter.getName());
		}
		return msg;
	}

	private static AttributeNode createNodeForParametrizedType(String attrName, ParameterizedType pType,
	                                                           Method getter, Class<?> mbeanClass) {
		ValueFetcher fetcher = createAppropriateFetcher(getter);
		Class<?> rawType = (Class<?>) pType.getRawType();
		if (rawType == List.class) {
			Type listElementType = pType.getActualTypeArguments()[0];
			return createListAttributeNodeFor(attrName, fetcher, listElementType, mbeanClass);
		} else if (rawType == Map.class) {
			Type valueType = pType.getActualTypeArguments()[1];
			return createMapAttributeNodeFor(attrName, fetcher, valueType, mbeanClass);
		} else {
			throw new RuntimeException("There is no support for Generic classes other than List or Map");
		}
	}

	private static AttributeNodeForList createListAttributeNodeFor(String attrName, ValueFetcher fetcher,
	                                                               Type listElementType, Class<?> mbeanClass) {
		if (listElementType instanceof Class<?>) {
			Class<?> listElementClass = (Class<?>) listElementType;
			String typeName = listElementClass.getSimpleName();
			boolean isListOfJmxRefreshable = (JmxRefreshable.class.isAssignableFrom(listElementClass));
			return new AttributeNodeForList(
					attrName,
					fetcher,
					createAttributeNodeFor(typeName, listElementType, null, null, null, mbeanClass),
					isListOfJmxRefreshable
			);
		} else if (listElementType instanceof ParameterizedType) {
			String typeName = ((Class<?>) ((ParameterizedType) listElementType).getRawType()).getSimpleName();
			return new AttributeNodeForList(
					attrName,
					fetcher,
					createNodeForParametrizedType(typeName, (ParameterizedType) listElementType, null, mbeanClass),
					false
			);
		} else {
			throw new RuntimeException();
		}
	}

	private static AttributeNodeForMap createMapAttributeNodeFor(String attrName, ValueFetcher fetcher,
	                                                             Type valueType, Class<?> mbeanClass) {
		if (valueType instanceof Class<?>) {
			Class<?> valueClass = (Class<?>) valueType;
			String typeName = valueClass.getSimpleName();
			boolean isMapOfJmxRefreshable = (JmxRefreshable.class.isAssignableFrom(valueClass));
			return new AttributeNodeForMap(
					attrName,
					fetcher,
					createAttributeNodeFor(typeName, valueType, null, null, null, mbeanClass),
					isMapOfJmxRefreshable
			);
		} else if (valueType instanceof ParameterizedType) {
			String typeName = ((Class<?>) ((ParameterizedType) valueType).getRawType()).getSimpleName();
			return new AttributeNodeForMap(
					attrName,
					fetcher,
					createNodeForParametrizedType(typeName, (ParameterizedType) valueType, null, mbeanClass),
					false
			);
		} else {
			throw new RuntimeException();
		}
	}

	private static boolean isSimpleType(Class<?> clazz) {
		return isPrimitiveType(clazz) || isPrimitiveTypeWrapper(clazz) || isString(clazz);
	}

	private static ValueFetcher createAppropriateFetcher(Method getter) {
		return getter != null ? new ValueFetcherFromGetter(getter) : new ValueFetcherDirect();
	}
	// endregion

	// region refreshing jmx
	private void handleJmxRefreshables(List<MBeanWrapper> mbeanWrappers, AttributeNodeForPojo rootNode) {
		for (MBeanWrapper mbeanWrapper : mbeanWrappers) {
			Eventloop eventloop = mbeanWrapper.getEventloop();
			Iterable<JmxRefreshable> currentRefreshables = rootNode.getAllRefreshables(mbeanWrapper.getMBean());
			if (!eventloopToJmxRefreshables.containsKey(eventloop)) {
				eventloopToJmxRefreshables.put(
						eventloop,
						asList(currentRefreshables)
				);
				eventloop.post(createRefreshTask(eventloop, null, 0, 0));
			} else {
				List<Iterable<JmxRefreshable>> previousRefreshables = eventloopToJmxRefreshables.get(eventloop);
				List<Iterable<JmxRefreshable>> allRefreshables = new ArrayList<>(previousRefreshables);
				allRefreshables.add(currentRefreshables);
				eventloopToJmxRefreshables.put(eventloop, allRefreshables);
			}
		}
	}

	private Runnable createRefreshTask(final Eventloop eventloop,
	                                   final Iterator<JmxRefreshable> previousIterator,
	                                   final int previousIteratorRefreshesCount,
	                                   final int supposedJmxRefreshablesCount) {
		return new Runnable() {
			@Override
			public void run() {
				long currentTime = eventloop.currentTimeMillis();

				Iterator<JmxRefreshable> jmxRefreshableIterator;
				if (previousIterator == null) {
					List<Iterable<JmxRefreshable>> listOfIterables = eventloopToJmxRefreshables.get(eventloop);
					jmxRefreshableIterator = Utils.concat(listOfIterables).iterator();
				} else {
					jmxRefreshableIterator = previousIterator;
				}

				int currentRefreshesCount = 0;
				while (jmxRefreshableIterator.hasNext()) {
					if (currentRefreshesCount > maxJmxRefreshesPerOneCycle) {
						long period = computeEffectiveRefreshPeriod(supposedJmxRefreshablesCount);
						eventloop.scheduleBackground(
								currentTime + period,
								createRefreshTask(
										eventloop,
										jmxRefreshableIterator,
										previousIteratorRefreshesCount + currentRefreshesCount,
										supposedJmxRefreshablesCount
								)
						);
						return;
					}
					jmxRefreshableIterator.next().refresh(currentTime);
					currentRefreshesCount++;
				}

				int freshJmxRefreshablesCount = previousIteratorRefreshesCount + currentRefreshesCount;
				long period = computeEffectiveRefreshPeriod(freshJmxRefreshablesCount);
				eventloop.scheduleBackground(
						currentTime + period,
						createRefreshTask(
								eventloop,
								null,
								0,
								freshJmxRefreshablesCount
						)
				);
			}
		};
	}

	private long computeEffectiveRefreshPeriod(int actualRefreshes) {
		if (actualRefreshes == 0) {
			return specifiedRefreshPeriod;
		}
		double ratio = ceil(actualRefreshes / (double) maxJmxRefreshesPerOneCycle);
		return (long) (specifiedRefreshPeriod / ratio);
	}

	private static AttributeNodeForPojo createAttributesTree(Class<?> clazz) {
		List<AttributeNode> subNodes = createNodesFor(clazz, clazz, new String[0], null);
		AttributeNodeForPojo root = new AttributeNodeForPojo("", new ValueFetcherDirect(), subNodes);
		return root;
	}
	// endregion

	// region creating jmx metadata - MBeanInfo
	private static MBeanInfo createMBeanInfo(AttributeNodeForPojo rootNode,
	                                         Class<?> monitorableClass,
	                                         boolean enableRefresh) {
		String monitorableName = "";
		String monitorableDescription = "";
		MBeanAttributeInfo[] attributes = fetchAttributesInfo(rootNode, enableRefresh);
		MBeanOperationInfo[] operations = fetchOperationsInfo(monitorableClass, enableRefresh);
		return new MBeanInfo(
				monitorableName,
				monitorableDescription,
				attributes,
				null,  // constructors
				operations,
				null); //notifications
	}

	private static MBeanAttributeInfo[] fetchAttributesInfo(AttributeNodeForPojo rootNode, boolean refreshEnabled) {
		Map<String, OpenType<?>> nameToType = rootNode.getFlattenedOpenTypes();
		List<MBeanAttributeInfo> attrsInfo = new ArrayList<>();
		for (String attrName : nameToType.keySet()) {
			OpenType<?> attrType = nameToType.get(attrName);
			boolean writable = rootNode.isSettable(attrName);
			boolean isIs = attrType.equals(SimpleType.BOOLEAN);
			attrsInfo.add(new MBeanAttributeInfo(attrName, attrType.getClassName(), attrName, true, writable, isIs));
		}

		return attrsInfo.toArray(new MBeanAttributeInfo[attrsInfo.size()]);
	}

	private static MBeanOperationInfo[] fetchOperationsInfo(Class<?> monitorableClass, boolean enableRefresh) {
		List<MBeanOperationInfo> operations = new ArrayList<>();
		Method[] methods = monitorableClass.getMethods();
		for (Method method : methods) {
			if (method.isAnnotationPresent(JmxOperation.class)) {
				JmxOperation annotation = method.getAnnotation(JmxOperation.class);
				String opName = annotation.name();
				if (opName.equals("")) {
					opName = method.getName();
				}
				String opDescription = annotation.description();
				Class<?> returnType = method.getReturnType();
				List<MBeanParameterInfo> params = new ArrayList<>();
				Class<?>[] paramTypes = method.getParameterTypes();
				Annotation[][] paramAnnotations = method.getParameterAnnotations();

				assert paramAnnotations.length == paramTypes.length;

				for (int i = 0; i < paramTypes.length; i++) {
					String paramName = String.format("arg%d", i);
					Class<?> paramType = paramTypes[i];
					JmxParameter nameAnnotation = findJmxNamedParameterAnnotation(paramAnnotations[i]);
					if (nameAnnotation != null) {
						paramName = nameAnnotation.value();
					}
					MBeanParameterInfo paramInfo = new MBeanParameterInfo(paramName, paramType.getName(), "");
					params.add(paramInfo);
				}
				MBeanParameterInfo[] paramsArray = params.toArray(new MBeanParameterInfo[params.size()]);
				MBeanOperationInfo operationInfo = new MBeanOperationInfo(
						opName, opDescription, paramsArray, returnType.getName(), MBeanOperationInfo.ACTION);
				operations.add(operationInfo);
			}
		}

		return operations.toArray(new MBeanOperationInfo[operations.size()]);
	}

	private static JmxParameter findJmxNamedParameterAnnotation(Annotation[] annotations) {
		for (Annotation annotation : annotations) {
			if (annotation.annotationType().equals(JmxParameter.class)) {
				return (JmxParameter) annotation;
			}
		}
		return null;
	}
	// endregion

<<<<<<< HEAD
	private static <T> boolean listContainsNullValues(List<T> list) {
		for (int i = 0; i < list.size(); i++) {
			if (list.get(i) == null) {
				return true;
			}
		}
		return false;
	}

	private static boolean allObjectsAreOfSameType(List<?> objects) {
		for (int i = 0; i < objects.size() - 1; i++) {
			Object current = objects.get(i);
			Object next = objects.get(i + 1);
			if (!current.getClass().equals(next.getClass())) {
				return false;
			}
		}
		return true;
	}

	private static MBeanInfo createMBeanInfo(AttributeNodeForPojo rootNode,
	                                         Class<?> monitorableClass,
	                                         boolean enableRefresh) {
		String monitorableName = "";
		String monitorableDescription = "";
		MBeanAttributeInfo[] attributes = fetchAttributesInfo(rootNode, enableRefresh);
		MBeanOperationInfo[] operations = fetchOperationsInfo(monitorableClass, enableRefresh);
		return new MBeanInfo(
				monitorableName,
				monitorableDescription,
				attributes,
				null,  // constructors
				operations,
				null); //notifications
	}

	private static MBeanAttributeInfo[] fetchAttributesInfo(AttributeNodeForPojo rootNode, boolean refreshEnabled) {
		Map<String, OpenType<?>> nameToType = rootNode.getFlattenedOpenTypes();
		List<MBeanAttributeInfo> attrsInfo = new ArrayList<>();
		for (String attrName : nameToType.keySet()) {
			OpenType<?> attrType = nameToType.get(attrName);
			boolean writable = rootNode.isSettable(attrName);
			boolean isIs = attrType.equals(SimpleType.BOOLEAN);
			attrsInfo.add(new MBeanAttributeInfo(attrName, attrType.getClassName(), attrName, true, writable, isIs));
		}

		return attrsInfo.toArray(new MBeanAttributeInfo[attrsInfo.size()]);
	}

=======
	// region jmx operations fetching
>>>>>>> dd71ef0e
	private static Map<OperationKey, Method> fetchOpkeyToMethod(Class<?> mbeanClass) {
		Map<OperationKey, Method> opkeyToMethod = new HashMap<>();
		Method[] methods = mbeanClass.getMethods();
		for (Method method : methods) {
			if (method.isAnnotationPresent(JmxOperation.class)) {
				JmxOperation annotation = method.getAnnotation(JmxOperation.class);
				String opName = annotation.name();
				if (opName.equals("")) {
					opName = method.getName();
				}
				Class<?>[] paramTypes = method.getParameterTypes();
				Annotation[][] paramAnnotations = method.getParameterAnnotations();

				assert paramAnnotations.length == paramTypes.length;

				String[] paramTypesNames = new String[paramTypes.length];
				for (int i = 0; i < paramTypes.length; i++) {
					paramTypesNames[i] = paramTypes[i].getName();
				}
				opkeyToMethod.put(new OperationKey(opName, paramTypesNames), method);
			}
		}
		return opkeyToMethod;
	}
	// endregion

	// region etc
	private static int secondsToMillis(double seconds) {
		return (int) (seconds * 1000);
	}

	private static <T> boolean listContainsNullValues(List<T> list) {
		for (int i = 0; i < list.size(); i++) {
			if (list.get(i) == null) {
				return true;
			}
		}
		return false;
	}

	private static boolean allObjectsAreOfSameType(List<?> objects) {
		for (int i = 0; i < objects.size() - 1; i++) {
			Object current = objects.get(i);
			Object next = objects.get(i + 1);
			if (!current.getClass().equals(next.getClass())) {
				return false;
			}
		}
		return true;
	}
	// endregion

	// region helper classes
	private static final class AttributeDescriptor {
		private final String name;
		private final Type type;
		private final Method getter;
		private final Method setter;

		public AttributeDescriptor(String name, Type type, Method getter, Method setter) {
			this.name = name;
			this.type = type;
			this.getter = getter;
			this.setter = setter;
		}

		public String getName() {
			return name;
		}

		public Type getType() {
			return type;
		}

		public Method getGetter() {
			return getter;
		}

		public Method getSetter() {
			return setter;
		}
	}

	private static final class OperationKey {
		private final String name;
		private final String[] argTypes;

		public OperationKey(String name, String[] argTypes) {
			checkNotNull(name);
			checkNotNull(argTypes);

			this.name = name;
			this.argTypes = argTypes;
		}

		public String getName() {
			return name;
		}

		public String[] getArgTypes() {
			return argTypes;
		}

		@Override
		public boolean equals(Object o) {
			if (this == o) return true;
			if (!(o instanceof OperationKey)) return false;

			OperationKey that = (OperationKey) o;

			if (!name.equals(that.name)) return false;
<<<<<<< HEAD
=======

>>>>>>> dd71ef0e
			return Arrays.equals(argTypes, that.argTypes);

		}

		@Override
		public int hashCode() {
			int result = name.hashCode();
			result = 31 * result + Arrays.hashCode(argTypes);
			return result;
		}
	}

	private static final class DynamicMBeanAggregator implements DynamicMBean {
		private final MBeanInfo mBeanInfo;
		private final List<? extends MBeanWrapper> mbeanWrappers;
		private final List<?> mbeans;
		private final AttributeNodeForPojo rootNode;
		private final Map<OperationKey, Method> opkeyToMethod;

		public DynamicMBeanAggregator(MBeanInfo mBeanInfo, List<? extends MBeanWrapper> mbeanWrappers,
		                              AttributeNodeForPojo rootNode, Map<OperationKey, Method> opkeyToMethod,
		                              boolean refreshEnabled) {
			this.mBeanInfo = mBeanInfo;
			this.mbeanWrappers = mbeanWrappers;

			List<Object> extractedMBeans = new ArrayList<>(mbeanWrappers.size());
			for (MBeanWrapper mbeanWrapper : mbeanWrappers) {
				extractedMBeans.add(mbeanWrapper.getMBean());
			}
			this.mbeans = extractedMBeans;

			this.rootNode = rootNode;
			this.opkeyToMethod = opkeyToMethod;
		}

		@SuppressWarnings("unchecked")
		@Override
		public Object getAttribute(String attribute)
				throws AttributeNotFoundException, MBeanException, ReflectionException {
			return rootNode.aggregateAttribute(attribute, mbeans);
		}

		@Override
		public void setAttribute(final Attribute attribute)
				throws AttributeNotFoundException, InvalidAttributeValueException, MBeanException, ReflectionException {
			final String attrName = attribute.getName();
			final Object attrValue = attribute.getValue();

			final CountDownLatch latch = new CountDownLatch(mbeanWrappers.size());
			final AtomicReference<Exception> exceptionReference = new AtomicReference<>();

			for (MBeanWrapper mbeanWrapper : mbeanWrappers) {
				final Object mbean = mbeanWrapper.getMBean();
				mbeanWrapper.execute((new Runnable() {
					@Override
					public void run() {
						try {
							rootNode.setAttribute(attrName, attrValue, asList(mbean));
							latch.countDown();
						} catch (Exception e) {
							exceptionReference.set(e);
							latch.countDown();
						}
					}
				}));
			}

			try {
				latch.await();
			} catch (InterruptedException e) {
				throw new MBeanException(e);
			}

			Exception exception = exceptionReference.get();
			if (exception != null) {
				throw new MBeanException(exception);
			}
		}

		@Override
		public AttributeList getAttributes(String[] attributes) {
			checkArgument(attributes != null);

			AttributeList attrList = new AttributeList();
			for (String attrName : attributes) {
				try {
					attrList.add(new Attribute(attrName, getAttribute(attrName)));
				} catch (AttributeNotFoundException | MBeanException | ReflectionException e) {
					logger.error("Cannot get attribute: " + attrName, e);
				}
			}
			return attrList;
		}

		@Override
		public AttributeList setAttributes(AttributeList attributes) {
			AttributeList resultList = new AttributeList();
			for (int i = 0; i < attributes.size(); i++) {
				Attribute attribute = (Attribute) attributes.get(i);
				try {
					setAttribute(attribute);
					resultList.add(new Attribute(attribute.getName(), attribute.getValue()));
				} catch (AttributeNotFoundException | InvalidAttributeValueException
						| MBeanException | ReflectionException e) {
					logger.error("Cannot set attribute: " + attribute.getName(), e);
				}
			}
			return resultList;
		}

		@Override
		public Object invoke(final String actionName, final Object[] params, final String[] signature)
				throws MBeanException, ReflectionException {

			String[] argTypes = signature != null ? signature : new String[0];
			final Object[] args = params != null ? params : new Object[0];
			OperationKey opkey = new OperationKey(actionName, argTypes);
			final Method opMethod = opkeyToMethod.get(opkey);
			if (opMethod == null) {
				String operationName = prettyOperationName(actionName, argTypes);
				String errorMsg = "There is no operation \"" + operationName + "\"";
				throw new RuntimeOperationsException(new IllegalArgumentException("Operation not found"), errorMsg);
			}

			final CountDownLatch latch = new CountDownLatch(mbeanWrappers.size());
			final AtomicReference<Exception> exceptionReference = new AtomicReference<>();

			final AtomicReference lastValue = new AtomicReference();
			for (MBeanWrapper mbeanWrapper : mbeanWrappers) {
				final Object mbean = mbeanWrapper.getMBean();
				mbeanWrapper.execute((new Runnable() {
					@Override
					public void run() {
						try {
							Object result = opMethod.invoke(mbean, args);
							lastValue.set(result);
							latch.countDown();
						} catch (Exception e) {
							exceptionReference.set(e);
							latch.countDown();
						}
					}
				}));
			}

			try {
				latch.await();
			} catch (InterruptedException e) {
				throw new MBeanException(e);
			}

			Exception exception = exceptionReference.get();
			if (exception != null) {
				propagateException(exception);
			}

			// We don't know how to aggregate return values if there are several mbeans
			return mbeanWrappers.size() == 1 ? lastValue.get() : null;
		}

		private void propagateException(Exception exception) throws MBeanException {
			if (exception instanceof InvocationTargetException) {
				Throwable targetException = ((InvocationTargetException) exception).getTargetException();

				if (targetException instanceof Exception) {
					throw new MBeanException((Exception) targetException);
				} else {
					throw new MBeanException(
							new Exception(format("Throwable of type \"%s\" and message \"%s\" " +
											"was thrown during method invocation",
									targetException.getClass().getName(), targetException.getMessage())
							)
					);
				}

			} else {
				throw new MBeanException(exception);
			}
		}

		private static String prettyOperationName(String name, String[] argTypes) {
			String operationName = name + "(";
			if (argTypes.length > 0) {
				for (int i = 0; i < argTypes.length - 1; i++) {
					operationName += argTypes[i] + ", ";
				}
				operationName += argTypes[argTypes.length - 1];
			}
			operationName += ")";
			return operationName;
		}

		@Override
		public MBeanInfo getMBeanInfo() {
			return mBeanInfo;
		}
	}

	private interface MBeanWrapper {
		void execute(Runnable command);

		Object getMBean();

		Eventloop getEventloop();
	}

	private static final class ConcurrentJmxMBeanWrapper implements MBeanWrapper {
		private final ConcurrentJmxMBean mbean;

		public ConcurrentJmxMBeanWrapper(ConcurrentJmxMBean mbean) {
			this.mbean = mbean;
		}

		@Override
		public void execute(Runnable command) {
			command.run();
		}

		@Override
		public Object getMBean() {
			return mbean;
		}

		@Override
		public Eventloop getEventloop() {
			return null;
		}
	}

	private static final class EventloopJmxMBeanWrapper implements MBeanWrapper {
		private final EventloopJmxMBean mbean;

		public EventloopJmxMBeanWrapper(EventloopJmxMBean mbean) {
			this.mbean = mbean;
		}

		@Override
		public void execute(Runnable command) {
			mbean.getEventloop().execute(command);
		}

		@Override
		public Object getMBean() {
			return mbean;
		}

		@Override
		public Eventloop getEventloop() {
			return mbean.getEventloop();
		}
	}
	// endregion
}<|MERGE_RESOLUTION|>--- conflicted
+++ resolved
@@ -569,59 +569,7 @@
 	}
 	// endregion
 
-<<<<<<< HEAD
-	private static <T> boolean listContainsNullValues(List<T> list) {
-		for (int i = 0; i < list.size(); i++) {
-			if (list.get(i) == null) {
-				return true;
-			}
-		}
-		return false;
-	}
-
-	private static boolean allObjectsAreOfSameType(List<?> objects) {
-		for (int i = 0; i < objects.size() - 1; i++) {
-			Object current = objects.get(i);
-			Object next = objects.get(i + 1);
-			if (!current.getClass().equals(next.getClass())) {
-				return false;
-			}
-		}
-		return true;
-	}
-
-	private static MBeanInfo createMBeanInfo(AttributeNodeForPojo rootNode,
-	                                         Class<?> monitorableClass,
-	                                         boolean enableRefresh) {
-		String monitorableName = "";
-		String monitorableDescription = "";
-		MBeanAttributeInfo[] attributes = fetchAttributesInfo(rootNode, enableRefresh);
-		MBeanOperationInfo[] operations = fetchOperationsInfo(monitorableClass, enableRefresh);
-		return new MBeanInfo(
-				monitorableName,
-				monitorableDescription,
-				attributes,
-				null,  // constructors
-				operations,
-				null); //notifications
-	}
-
-	private static MBeanAttributeInfo[] fetchAttributesInfo(AttributeNodeForPojo rootNode, boolean refreshEnabled) {
-		Map<String, OpenType<?>> nameToType = rootNode.getFlattenedOpenTypes();
-		List<MBeanAttributeInfo> attrsInfo = new ArrayList<>();
-		for (String attrName : nameToType.keySet()) {
-			OpenType<?> attrType = nameToType.get(attrName);
-			boolean writable = rootNode.isSettable(attrName);
-			boolean isIs = attrType.equals(SimpleType.BOOLEAN);
-			attrsInfo.add(new MBeanAttributeInfo(attrName, attrType.getClassName(), attrName, true, writable, isIs));
-		}
-
-		return attrsInfo.toArray(new MBeanAttributeInfo[attrsInfo.size()]);
-	}
-
-=======
 	// region jmx operations fetching
->>>>>>> dd71ef0e
 	private static Map<OperationKey, Method> fetchOpkeyToMethod(Class<?> mbeanClass) {
 		Map<OperationKey, Method> opkeyToMethod = new HashMap<>();
 		Method[] methods = mbeanClass.getMethods();
@@ -733,10 +681,7 @@
 			OperationKey that = (OperationKey) o;
 
 			if (!name.equals(that.name)) return false;
-<<<<<<< HEAD
-=======
-
->>>>>>> dd71ef0e
+
 			return Arrays.equals(argTypes, that.argTypes);
 
 		}
