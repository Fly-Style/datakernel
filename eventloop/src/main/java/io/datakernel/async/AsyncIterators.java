--- conflicted
+++ resolved
@@ -380,14 +380,8 @@
 							callback.fireException(exception);
 						}
 					});
-<<<<<<< HEAD
 				} else
-					callback.onEnd();
-=======
-				}
-				else
-					callback.end();
->>>>>>> b3901016
+					callback.end();
 			}
 		};
 	}
