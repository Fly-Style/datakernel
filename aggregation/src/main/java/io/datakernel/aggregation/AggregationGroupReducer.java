--- conflicted
+++ resolved
@@ -35,13 +35,9 @@
 import java.util.Map;
 import java.util.function.Function;
 
-<<<<<<< HEAD
-public final class AggregationGroupReducer<C, T, K extends Comparable> extends AbstractStreamConsumer<T> implements StreamConsumer<T>, StreamDataAcceptor<T> {
-=======
 import static io.datakernel.util.Preconditions.checkNotNull;
 
-public final class AggregationGroupReducer<T> extends AbstractStreamConsumer<T> implements StreamConsumerWithResult<T, List<AggregationChunk>>, StreamDataReceiver<T> {
->>>>>>> 143932f4
+public final class AggregationGroupReducer<C, T, K extends Comparable> extends AbstractStreamConsumer<T> implements StreamConsumer<T>, StreamDataAcceptor<T> {
 	private final Logger logger = LoggerFactory.getLogger(this.getClass());
 
 	private final AggregationChunkStorage<C> storage;
@@ -57,23 +53,10 @@
 
 	private final HashMap<K, Object> map = new HashMap<>();
 
-<<<<<<< HEAD
 	public AggregationGroupReducer(AggregationChunkStorage<C> storage,
-			AggregationStructure aggregation, List<String> measures,
+	                               AggregationStructure aggregation, List<String> measures,
 			Class<T> recordClass, PartitionPredicate<T> partitionPredicate,
 			Function<T, K> keyFunction, Aggregate<T, Object> aggregate,
-			int chunkSize, DefiningClassLoader classLoader) {
-		this.storage = storage;
-		this.measures = measures;
-		this.partitionPredicate = partitionPredicate;
-		this.recordClass = recordClass;
-		this.keyFunction = keyFunction;
-		this.aggregate = aggregate;
-=======
-	public AggregationGroupReducer(AggregationChunkStorage storage,
-	                               AggregationStructure aggregation, List<String> measures,
-	                               Class<?> recordClass, PartitionPredicate<T> partitionPredicate,
-	                               Function<T, Comparable<?>> keyFunction, Aggregate aggregate,
 	                               int chunkSize, DefiningClassLoader classLoader) {
 		this.storage = checkNotNull(storage, "Cannot create AggregationGroupReducer with AggregationChunkStorage that is null");
 		this.measures = checkNotNull(measures, "Cannot create AggregationGroupReducer with measures that is null");
@@ -81,7 +64,6 @@
 		this.recordClass = (Class<T>) checkNotNull(recordClass, "Cannot create AggregationGroupReducer with recordClass that is null");
 		this.keyFunction = checkNotNull(keyFunction, "Cannot create AggregationGroupReducer with keyFunction that is null");
 		this.aggregate = checkNotNull(aggregate, "Cannot create AggregationGroupReducer with Aggregate that is null");
->>>>>>> 143932f4
 		this.chunkSize = chunkSize;
 		this.aggregation = checkNotNull(aggregation, "Cannot create AggregationGroupReducer with AggregationStructure that is null");
 		this.resultsTracker = StagesAccumulator.<List<AggregationChunk>>create(new ArrayList<>())
